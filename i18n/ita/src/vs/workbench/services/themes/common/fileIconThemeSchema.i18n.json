{
	"": [
		"--------------------------------------------------------------------------------------------",
		"Copyright (c) Microsoft Corporation. All rights reserved.",
		"Licensed under the MIT License. See License.txt in the project root for license information.",
		"--------------------------------------------------------------------------------------------",
		"Do not edit this file. It is machine generated."
	],
	"schema.folderExpanded": "Icona di cartella per le cartelle espanse. L'icona di cartella espansa è facoltativa. Se non è impostata, verrà visualizzata l'icona definita per la cartella.",
	"schema.folder": "Icona di cartella per le cartelle compresse e anche per quelle espanse se folderExpanded non è impostato.",
	"schema.file": "Icona del file predefinita, visualizzata per tutti i file che non corrispondono ad alcuna estensione, nome file o ID lingua.",
	"schema.folderNames": "Associa i nomi di cartella alle icone. La chiave dell'oggetto è il nome della cartella, escludendo eventuali segmenti di percorso. Non sono consentiti criteri o caratteri jolly. Per la corrispondenza dei nomi di cartella non viene fatta distinzione tra maiuscole e minuscole.",
	"schema.folderName": "ID della definizione di icona per l'associazione.",
	"schema.folderNamesExpanded": "Associa i nomi di cartella alle icone per le cartelle espanse. La chiave dell'oggetto è il nome della cartella, escludendo eventuali segmenti di percorso. Non sono consentiti criteri o caratteri jolly. Per la corrispondenza dei nomi di cartella non viene fatta distinzione tra maiuscole e minuscole.",
	"schema.folderNameExpanded": "ID della definizione di icona per l'associazione.",
	"schema.fileExtensions": "Associa le estensioni di file alle icone. La chiave dell'oggetto è il nome dell'estensione di file. Il nome dell'estensione corrisponde all'ultimo segmento di un nome file presente dopo l'ultimo punto (escludendo il punto). Per il confronto delle estensioni non viene fatta distinzione tra maiuscole e minuscole.",
	"schema.fileExtension": "ID della definizione di icona per l'associazione.",
	"schema.fileNames": "Associa i nomi file alle icone. La chiave dell'oggetto è il nome file completo, escludendo eventuali segmenti di percorso. Il nome file può includere punti e una possibile estensione. Non sono consentiti criteri o caratteri jolly. Per la corrispondenza dei nomi file non viene fatta distinzione tra maiuscole e minuscole.",
	"schema.fileName": "ID della definizione di icona per l'associazione.",
	"schema.languageIds": "Associa i linguaggi alle icone. La chiave dell'oggetto è l'ID linguaggio definito nel punto di aggiunta contributo del linguaggio.",
	"schema.languageId": "ID della definizione di icona per l'associazione.",
	"schema.fonts": "Tipi di carattere usati nelle definizioni di icona.",
	"schema.id": "ID del tipo di carattere.",
<<<<<<< HEAD
=======
	"schema.src": "Percorso del tipo di carattere.",
>>>>>>> 8647b7c1
	"schema.font-path": "Percorso del tipo di carattere, relativo al file del tema dell'icona corrente.",
	"schema.font-format": "Formato del tipo di carattere.",
	"schema.font-weight": "Spessore del carattere.",
	"schema.font-sstyle": "Stile del tipo di carattere.",
	"schema.font-size": "Dimensioni predefinite del tipo di carattere.",
	"schema.iconDefinitions": "Descrizione di tutte le icone utilizzabili quando si associano file a icone.",
	"schema.iconDefinition": "Definizione di icona. La chiave dell'oggetto è l'ID della definizione.",
	"schema.iconPath": "Quando si usa un file SVG o PNG: percorso dell'immagine. Il percorso è relativo al file impostato dell'icona.",
	"schema.fontCharacter": "Quando si usa un tipo di carattere glifo: carattere nel tipo di carattere da usare.",
	"schema.fontColor": "Quando si usa un tipo di carattere glifo: colore da usare.",
	"schema.fontSize": "Quando si usa un tipo di carattere: dimensioni del carattere in percentuale rispetto al tipo di carattere del testo. Se non è impostato, per impostazione predefinita vengono usate le dimensioni della definizione del tipo di carattere.",
	"schema.fontId": "Quando si usa un tipo di carattere: ID del tipo di carattere. Se non è impostato, per impostazione predefinita viene usata la prima definizione del tipo di carattere.",
	"schema.light": "Associazioni facoltative per le icone di file in temi colore chiari.",
	"schema.highContrast": "Associazioni facoltative per le icone di file in temi colore a contrasto elevato.",
	"schema.hidesExplorerArrows": "Determina se le frecce dell'esploratore di file devono essere nascoste quando è attivo questo tema."
}<|MERGE_RESOLUTION|>--- conflicted
+++ resolved
@@ -21,10 +21,7 @@
 	"schema.languageId": "ID della definizione di icona per l'associazione.",
 	"schema.fonts": "Tipi di carattere usati nelle definizioni di icona.",
 	"schema.id": "ID del tipo di carattere.",
-<<<<<<< HEAD
-=======
 	"schema.src": "Percorso del tipo di carattere.",
->>>>>>> 8647b7c1
 	"schema.font-path": "Percorso del tipo di carattere, relativo al file del tema dell'icona corrente.",
 	"schema.font-format": "Formato del tipo di carattere.",
 	"schema.font-weight": "Spessore del carattere.",
