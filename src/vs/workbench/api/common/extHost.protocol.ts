/*---------------------------------------------------------------------------------------------
 *  Copyright (c) Microsoft Corporation. All rights reserved.
 *  Licensed under the MIT License. See License.txt in the project root for license information.
 *--------------------------------------------------------------------------------------------*/

import { VSBuffer } from 'vs/base/common/buffer';
import { CancellationToken } from 'vs/base/common/cancellation';
import { IRemoteConsoleLog } from 'vs/base/common/console';
import { SerializedError } from 'vs/base/common/errors';
import { IRelativePattern } from 'vs/base/common/glob';
import { IMarkdownString } from 'vs/base/common/htmlContent';
import { IDisposable } from 'vs/base/common/lifecycle';
import Severity from 'vs/base/common/severity';
import { URI, UriComponents } from 'vs/base/common/uri';
import { RenderLineNumbersType, TextEditorCursorStyle } from 'vs/editor/common/config/editorOptions';
import { IPosition } from 'vs/editor/common/core/position';
import { IRange } from 'vs/editor/common/core/range';
import { ISelection, Selection } from 'vs/editor/common/core/selection';
import * as editorCommon from 'vs/editor/common/editorCommon';
import { EndOfLineSequence, ISingleEditOperation } from 'vs/editor/common/model';
import { IModelChangedEvent } from 'vs/editor/common/model/mirrorTextModel';
import * as modes from 'vs/editor/common/modes';
import { CharacterPair, CommentRule, EnterAction } from 'vs/editor/common/modes/languageConfiguration';
import { ICommandHandlerDescription } from 'vs/platform/commands/common/commands';
import { ConfigurationTarget, IConfigurationData, IConfigurationModel } from 'vs/platform/configuration/common/configuration';
import { ConfigurationScope } from 'vs/platform/configuration/common/configurationRegistry';
import { ExtensionIdentifier, IExtensionDescription } from 'vs/platform/extensions/common/extensions';
import * as files from 'vs/platform/files/common/files';
import { ResourceLabelFormatter } from 'vs/platform/label/common/label';
import { LogLevel } from 'vs/platform/log/common/log';
import { IMarkerData } from 'vs/platform/markers/common/markers';
import { IProgressOptions, IProgressStep } from 'vs/platform/progress/common/progress';
import * as quickInput from 'vs/platform/quickinput/common/quickInput';
import { RemoteAuthorityResolverErrorCode, ResolverResult } from 'vs/platform/remote/common/remoteAuthorityResolver';
import * as statusbar from 'vs/workbench/services/statusbar/common/statusbar';
import { ClassifiedEvent, GDPRClassification, StrictPropertyCheck } from 'vs/platform/telemetry/common/gdprTypings';
import { ITelemetryInfo } from 'vs/platform/telemetry/common/telemetry';
import { ThemeColor } from 'vs/platform/theme/common/themeService';
import { EditorViewColumn } from 'vs/workbench/api/common/shared/editor';
import * as tasks from 'vs/workbench/api/common/shared/tasks';
import { IRevealOptions, ITreeItem } from 'vs/workbench/common/views';
import { IAdapterDescriptor, IConfig, IDebugSessionReplMode } from 'vs/workbench/contrib/debug/common/debug';
import { ITextQueryBuilderOptions } from 'vs/workbench/contrib/search/common/queryBuilder';
import { ITerminalDimensions, IShellLaunchConfig } from 'vs/workbench/contrib/terminal/common/terminal';
import { ExtensionActivationError } from 'vs/workbench/services/extensions/common/extensions';
import { createExtHostContextProxyIdentifier as createExtId, createMainContextProxyIdentifier as createMainId, IRPCProtocol } from 'vs/workbench/services/extensions/common/proxyIdentifier';
import * as search from 'vs/workbench/services/search/common/search';
import { SaveReason } from 'vs/workbench/services/textfile/common/textfiles';
import { ExtensionActivationReason } from 'vs/workbench/api/common/extHostExtensionActivator';

export interface IEnvironment {
	isExtensionDevelopmentDebug: boolean;
	appName: string;
	appRoot?: URI;
	appLanguage: string;
	appUriScheme: string;
	appSettingsHome?: URI;
	extensionDevelopmentLocationURI?: URI[];
	extensionTestsLocationURI?: URI;
	globalStorageHome: URI;
	userHome: URI;
	webviewResourceRoot: string;
	webviewCspSource: string;
}

export interface IStaticWorkspaceData {
	id: string;
	name: string;
	configuration?: UriComponents | null;
	isUntitled?: boolean | null;
}

export interface IWorkspaceData extends IStaticWorkspaceData {
	folders: { uri: UriComponents, name: string, index: number }[];
}

export interface IInitData {
	version: string;
	commit?: string;
	parentPid: number;
	environment: IEnvironment;
	workspace?: IStaticWorkspaceData | null;
	resolvedExtensions: ExtensionIdentifier[];
	hostExtensions: ExtensionIdentifier[];
	extensions: IExtensionDescription[];
	telemetryInfo: ITelemetryInfo;
	logLevel: LogLevel;
	logsLocation: URI;
	autoStart: boolean;
	remote: { isRemote: boolean; authority: string | undefined; };
	uiKind: UIKind;
}

export interface IConfigurationInitData extends IConfigurationData {
	configurationScopes: [string, ConfigurationScope | undefined][];
}

export interface IWorkspaceConfigurationChangeEventData {
	changedConfiguration: IConfigurationModel;
	changedConfigurationByResource: { [folder: string]: IConfigurationModel };
}

export interface IExtHostContext extends IRPCProtocol {
	remoteAuthority: string;
}

export interface IMainContext extends IRPCProtocol {
}

export enum UIKind {
	Desktop = 1,
	Web = 2
}

// --- main thread

export interface MainThreadClipboardShape extends IDisposable {
	$readText(): Promise<string>;
	$writeText(value: string): Promise<void>;
}

export interface MainThreadCommandsShape extends IDisposable {
	$registerCommand(id: string): void;
	$unregisterCommand(id: string): void;
	$executeCommand<T>(id: string, args: any[], retry: boolean): Promise<T | undefined>;
	$getCommands(): Promise<string[]>;
}

export interface CommentProviderFeatures {
	reactionGroup?: modes.CommentReaction[];
	reactionHandler?: boolean;
}

export type CommentThreadChanges = Partial<{
	range: IRange,
	label: string,
	contextValue: string,
	comments: modes.Comment[],
	collapseState: modes.CommentThreadCollapsibleState
}>;

export interface MainThreadCommentsShape extends IDisposable {
	$registerCommentController(handle: number, id: string, label: string): void;
	$unregisterCommentController(handle: number): void;
	$updateCommentControllerFeatures(handle: number, features: CommentProviderFeatures): void;
	$createCommentThread(handle: number, commentThreadHandle: number, threadId: string, resource: UriComponents, range: IRange, extensionId: ExtensionIdentifier): modes.CommentThread | undefined;
	$updateCommentThread(handle: number, commentThreadHandle: number, threadId: string, resource: UriComponents, changes: CommentThreadChanges): void;
	$deleteCommentThread(handle: number, commentThreadHandle: number): void;
	$onDidCommentThreadsChange(handle: number, event: modes.CommentThreadChangedEvent): void;
}

export interface MainThreadConfigurationShape extends IDisposable {
	$updateConfigurationOption(target: ConfigurationTarget | null, key: string, value: any, resource: UriComponents | undefined): Promise<void>;
	$removeConfigurationOption(target: ConfigurationTarget | null, key: string, resource: UriComponents | undefined): Promise<void>;
}

export interface MainThreadDiagnosticsShape extends IDisposable {
	$changeMany(owner: string, entries: [UriComponents, IMarkerData[] | undefined][]): void;
	$clear(owner: string): void;
}

export interface MainThreadDialogOpenOptions {
	defaultUri?: UriComponents;
	openLabel?: string;
	canSelectFiles?: boolean;
	canSelectFolders?: boolean;
	canSelectMany?: boolean;
	filters?: { [name: string]: string[] };
}

export interface MainThreadDialogSaveOptions {
	defaultUri?: UriComponents;
	saveLabel?: string;
	filters?: { [name: string]: string[] };
}

export interface MainThreadDiaglogsShape extends IDisposable {
	$showOpenDialog(options: MainThreadDialogOpenOptions): Promise<UriComponents[] | undefined>;
	$showSaveDialog(options: MainThreadDialogSaveOptions): Promise<UriComponents | undefined>;
}

export interface MainThreadDecorationsShape extends IDisposable {
	$registerDecorationProvider(handle: number, label: string): void;
	$unregisterDecorationProvider(handle: number): void;
	$onDidChange(handle: number, resources: UriComponents[] | null): void;
}

export interface MainThreadDocumentContentProvidersShape extends IDisposable {
	$registerTextContentProvider(handle: number, scheme: string): void;
	$unregisterTextContentProvider(handle: number): void;
	$onVirtualDocumentChange(uri: UriComponents, value: string): void;
}

export interface MainThreadDocumentsShape extends IDisposable {
	$tryCreateDocument(options?: { language?: string; content?: string; }): Promise<UriComponents>;
	$tryOpenDocument(uri: UriComponents): Promise<void>;
	$trySaveDocument(uri: UriComponents): Promise<boolean>;
}

export interface ITextEditorConfigurationUpdate {
	tabSize?: number | 'auto';
	indentSize?: number | 'tabSize';
	insertSpaces?: boolean | 'auto';
	cursorStyle?: TextEditorCursorStyle;
	lineNumbers?: RenderLineNumbersType;
}

export interface IResolvedTextEditorConfiguration {
	tabSize: number;
	indentSize: number;
	insertSpaces: boolean;
	cursorStyle: TextEditorCursorStyle;
	lineNumbers: RenderLineNumbersType;
}

export enum TextEditorRevealType {
	Default = 0,
	InCenter = 1,
	InCenterIfOutsideViewport = 2,
	AtTop = 3
}

export interface IUndoStopOptions {
	undoStopBefore: boolean;
	undoStopAfter: boolean;
}

export interface IApplyEditsOptions extends IUndoStopOptions {
	setEndOfLine?: EndOfLineSequence;
}

export interface ITextDocumentShowOptions {
	position?: EditorViewColumn;
	preserveFocus?: boolean;
	pinned?: boolean;
	selection?: IRange;
}

export interface MainThreadTextEditorsShape extends IDisposable {
	$tryShowTextDocument(resource: UriComponents, options: ITextDocumentShowOptions): Promise<string | undefined>;
	$registerTextEditorDecorationType(key: string, options: editorCommon.IDecorationRenderOptions): void;
	$removeTextEditorDecorationType(key: string): void;
	$tryShowEditor(id: string, position: EditorViewColumn): Promise<void>;
	$tryHideEditor(id: string): Promise<void>;
	$trySetOptions(id: string, options: ITextEditorConfigurationUpdate): Promise<void>;
	$trySetDecorations(id: string, key: string, ranges: editorCommon.IDecorationOptions[]): Promise<void>;
	$trySetDecorationsFast(id: string, key: string, ranges: number[]): Promise<void>;
	$tryRevealRange(id: string, range: IRange, revealType: TextEditorRevealType): Promise<void>;
	$trySetSelections(id: string, selections: ISelection[]): Promise<void>;
	$tryApplyEdits(id: string, modelVersionId: number, edits: ISingleEditOperation[], opts: IApplyEditsOptions): Promise<boolean>;
	$tryApplyWorkspaceEdit(workspaceEditDto: IWorkspaceEditDto): Promise<boolean>;
	$tryInsertSnippet(id: string, template: string, selections: readonly IRange[], opts: IUndoStopOptions): Promise<boolean>;
	$getDiffInformation(id: string): Promise<editorCommon.ILineChange[]>;
}

export interface MainThreadTreeViewsShape extends IDisposable {
	$registerTreeViewDataProvider(treeViewId: string, options: { showCollapseAll: boolean, canSelectMany: boolean }): void;
	$refresh(treeViewId: string, itemsToRefresh?: { [treeItemHandle: string]: ITreeItem }): Promise<void>;
	$reveal(treeViewId: string, treeItem: ITreeItem, parentChain: ITreeItem[], options: IRevealOptions): Promise<void>;
	$setMessage(treeViewId: string, message: string): void;
	$setTitle(treeViewId: string, title: string): void;
}

export interface MainThreadDownloadServiceShape extends IDisposable {
	$download(uri: UriComponents, to: UriComponents): Promise<void>;
}

export interface MainThreadErrorsShape extends IDisposable {
	$onUnexpectedError(err: any | SerializedError): void;
}

export interface MainThreadConsoleShape extends IDisposable {
	$logExtensionHostMessage(msg: IRemoteConsoleLog): void;
}

export interface MainThreadKeytarShape extends IDisposable {
	$getPassword(service: string, account: string): Promise<string | null>;
	$setPassword(service: string, account: string, password: string): Promise<void>;
	$deletePassword(service: string, account: string): Promise<boolean>;
	$findPassword(service: string): Promise<string | null>;
	$findCredentials(service: string): Promise<Array<{ account: string, password: string }>>;
}

export interface IRegExpDto {
	pattern: string;
	flags?: string;
}
export interface IIndentationRuleDto {
	decreaseIndentPattern: IRegExpDto;
	increaseIndentPattern: IRegExpDto;
	indentNextLinePattern?: IRegExpDto;
	unIndentedLinePattern?: IRegExpDto;
}
export interface IOnEnterRuleDto {
	beforeText: IRegExpDto;
	afterText?: IRegExpDto;
	oneLineAboveText?: IRegExpDto;
	action: EnterAction;
}
export interface ILanguageConfigurationDto {
	comments?: CommentRule;
	brackets?: CharacterPair[];
	wordPattern?: IRegExpDto;
	indentationRules?: IIndentationRuleDto;
	onEnterRules?: IOnEnterRuleDto[];
	__electricCharacterSupport?: {
		brackets?: any;
		docComment?: {
			scope: string;
			open: string;
			lineStart: string;
			close?: string;
		};
	};
	__characterPairSupport?: {
		autoClosingPairs: {
			open: string;
			close: string;
			notIn?: string[];
		}[];
	};
}

export type GlobPattern = string | { base: string; pattern: string };

export interface IDocumentFilterDto {
	$serialized: true;
	language?: string;
	scheme?: string;
	pattern?: string | IRelativePattern;
	exclusive?: boolean;
}

export interface ISignatureHelpProviderMetadataDto {
	readonly triggerCharacters: readonly string[];
	readonly retriggerCharacters: readonly string[];
}

export interface MainThreadLanguageFeaturesShape extends IDisposable {
	$unregister(handle: number): void;
	$registerDocumentSymbolProvider(handle: number, selector: IDocumentFilterDto[], label: string): void;
	$registerCodeLensSupport(handle: number, selector: IDocumentFilterDto[], eventHandle: number | undefined): void;
	$emitCodeLensEvent(eventHandle: number, event?: any): void;
	$registerDefinitionSupport(handle: number, selector: IDocumentFilterDto[]): void;
	$registerDeclarationSupport(handle: number, selector: IDocumentFilterDto[]): void;
	$registerImplementationSupport(handle: number, selector: IDocumentFilterDto[]): void;
	$registerTypeDefinitionSupport(handle: number, selector: IDocumentFilterDto[]): void;
	$registerHoverProvider(handle: number, selector: IDocumentFilterDto[]): void;
	$registerDocumentHighlightProvider(handle: number, selector: IDocumentFilterDto[]): void;
	$registerReferenceSupport(handle: number, selector: IDocumentFilterDto[]): void;
	$registerQuickFixSupport(handle: number, selector: IDocumentFilterDto[], supportedKinds?: string[]): void;
	$registerDocumentFormattingSupport(handle: number, selector: IDocumentFilterDto[], extensionId: ExtensionIdentifier, displayName: string): void;
	$registerRangeFormattingSupport(handle: number, selector: IDocumentFilterDto[], extensionId: ExtensionIdentifier, displayName: string): void;
	$registerOnTypeFormattingSupport(handle: number, selector: IDocumentFilterDto[], autoFormatTriggerCharacters: string[], extensionId: ExtensionIdentifier): void;
	$registerNavigateTypeSupport(handle: number): void;
	$registerRenameSupport(handle: number, selector: IDocumentFilterDto[], supportsResolveInitialValues: boolean): void;
	$registerSuggestSupport(handle: number, selector: IDocumentFilterDto[], triggerCharacters: string[], supportsResolveDetails: boolean, extensionId: ExtensionIdentifier): void;
	$registerSignatureHelpProvider(handle: number, selector: IDocumentFilterDto[], metadata: ISignatureHelpProviderMetadataDto): void;
	$registerDocumentLinkProvider(handle: number, selector: IDocumentFilterDto[], supportsResolve: boolean): void;
	$registerDocumentColorProvider(handle: number, selector: IDocumentFilterDto[]): void;
	$registerFoldingRangeProvider(handle: number, selector: IDocumentFilterDto[]): void;
	$registerSelectionRangeProvider(handle: number, selector: IDocumentFilterDto[]): void;
	$registerCallHierarchyProvider(handle: number, selector: IDocumentFilterDto[]): void;
	$setLanguageConfiguration(handle: number, languageId: string, configuration: ILanguageConfigurationDto): void;
}

export interface MainThreadLanguagesShape extends IDisposable {
	$getLanguages(): Promise<string[]>;
	$changeLanguage(resource: UriComponents, languageId: string): Promise<void>;
}

export interface MainThreadMessageOptions {
	extension?: IExtensionDescription;
	modal?: boolean;
}

export interface MainThreadMessageServiceShape extends IDisposable {
	$showMessage(severity: Severity, message: string, options: MainThreadMessageOptions, commands: { title: string; isCloseAffordance: boolean; handle: number; }[]): Promise<number | undefined>;
}

export interface MainThreadOutputServiceShape extends IDisposable {
	$register(label: string, log: boolean, file?: UriComponents): Promise<string>;
	$append(channelId: string, value: string): Promise<void> | undefined;
	$update(channelId: string): Promise<void> | undefined;
	$clear(channelId: string, till: number): Promise<void> | undefined;
	$reveal(channelId: string, preserveFocus: boolean): Promise<void> | undefined;
	$close(channelId: string): Promise<void> | undefined;
	$dispose(channelId: string): Promise<void> | undefined;
}

export interface MainThreadProgressShape extends IDisposable {

	$startProgress(handle: number, options: IProgressOptions, extension?: IExtensionDescription): void;
	$progressReport(handle: number, message: IProgressStep): void;
	$progressEnd(handle: number): void;
}

export interface TerminalLaunchConfig {
	name?: string;
	shellPath?: string;
	shellArgs?: string[] | string;
	cwd?: string | UriComponents;
	env?: { [key: string]: string | null };
	waitOnExit?: boolean;
	strictEnv?: boolean;
	hideFromUser?: boolean;
	isExtensionTerminal?: boolean;
}

export interface MainThreadTerminalServiceShape extends IDisposable {
	$createTerminal(config: TerminalLaunchConfig): Promise<{ id: number, name: string }>;
	$dispose(terminalId: number): void;
	$hide(terminalId: number): void;
	$sendText(terminalId: number, text: string, addNewLine: boolean): void;
	$show(terminalId: number, preserveFocus: boolean): void;
	$startSendingDataEvents(): void;
	$stopSendingDataEvents(): void;

	// Process
	$sendProcessTitle(terminalId: number, title: string): void;
	$sendProcessData(terminalId: number, data: string): void;
	$sendProcessReady(terminalId: number, pid: number, cwd: string): void;
	$sendProcessExit(terminalId: number, exitCode: number | undefined): void;
	$sendProcessInitialCwd(terminalId: number, cwd: string): void;
	$sendProcessCwd(terminalId: number, initialCwd: string): void;
	$sendOverrideDimensions(terminalId: number, dimensions: ITerminalDimensions | undefined): void;
	$sendResolvedLaunchConfig(terminalId: number, shellLaunchConfig: IShellLaunchConfig): void;
}

export interface TransferQuickPickItems extends quickInput.IQuickPickItem {
	handle: number;
}

export interface TransferQuickInputButton extends quickInput.IQuickInputButton {
	handle: number;
}

export type TransferQuickInput = TransferQuickPick | TransferInputBox;

export interface BaseTransferQuickInput {

	[key: string]: any;

	id: number;

	type?: 'quickPick' | 'inputBox';

	enabled?: boolean;

	busy?: boolean;

	visible?: boolean;
}

export interface TransferQuickPick extends BaseTransferQuickInput {

	type?: 'quickPick';

	value?: string;

	placeholder?: string;

	buttons?: TransferQuickInputButton[];

	items?: TransferQuickPickItems[];

	activeItems?: number[];

	selectedItems?: number[];

	canSelectMany?: boolean;

	ignoreFocusOut?: boolean;

	matchOnDescription?: boolean;

	matchOnDetail?: boolean;
}

export interface TransferInputBox extends BaseTransferQuickInput {

	type?: 'inputBox';

	value?: string;

	placeholder?: string;

	password?: boolean;

	buttons?: TransferQuickInputButton[];

	prompt?: string;

	validationMessage?: string;
}

export interface IInputBoxOptions {
	value?: string;
	valueSelection?: [number, number];
	prompt?: string;
	placeHolder?: string;
	password?: boolean;
	ignoreFocusOut?: boolean;
}

export interface MainThreadQuickOpenShape extends IDisposable {
	$show(instance: number, options: quickInput.IPickOptions<TransferQuickPickItems>, token: CancellationToken): Promise<number | number[] | undefined>;
	$setItems(instance: number, items: TransferQuickPickItems[]): Promise<void>;
	$setError(instance: number, error: Error): Promise<void>;
	$input(options: IInputBoxOptions | undefined, validateInput: boolean, token: CancellationToken): Promise<string>;
	$createOrUpdate(params: TransferQuickInput): Promise<void>;
	$dispose(id: number): Promise<void>;
}

export interface MainThreadStatusBarShape extends IDisposable {
	$setEntry(id: number, statusId: string, statusName: string, text: string, tooltip: string | undefined, command: string | undefined, color: string | ThemeColor | undefined, alignment: statusbar.StatusbarAlignment, priority: number | undefined): void;
	$dispose(id: number): void;
}

export interface MainThreadStorageShape extends IDisposable {
	$getValue<T>(shared: boolean, key: string): Promise<T | undefined>;
	$setValue(shared: boolean, key: string, value: object): Promise<void>;
}

export interface MainThreadTelemetryShape extends IDisposable {
	$publicLog(eventName: string, data?: any): void;
	$publicLog2<E extends ClassifiedEvent<T> = never, T extends GDPRClassification<T> = never>(eventName: string, data?: StrictPropertyCheck<T, E>): void;
}

export interface MainThreadEditorInsetsShape extends IDisposable {
	$createEditorInset(handle: number, id: string, uri: UriComponents, line: number, height: number, options: modes.IWebviewOptions, extensionId: ExtensionIdentifier, extensionLocation: UriComponents): Promise<void>;
	$disposeEditorInset(handle: number): void;

	$setHtml(handle: number, value: string): void;
	$setOptions(handle: number, options: modes.IWebviewOptions): void;
	$postMessage(handle: number, value: any): Promise<boolean>;
}

export interface ExtHostEditorInsetsShape {
	$onDidDispose(handle: number): void;
	$onDidReceiveMessage(handle: number, message: any): void;
}

export type WebviewPanelHandle = string;

export interface WebviewPanelShowOptions {
	readonly viewColumn?: EditorViewColumn;
	readonly preserveFocus?: boolean;
}

export interface WebviewExtensionDescription {
	readonly id: ExtensionIdentifier;
	readonly location: UriComponents;
}

export interface MainThreadWebviewsShape extends IDisposable {
	$createWebviewPanel(extension: WebviewExtensionDescription, handle: WebviewPanelHandle, viewType: string, title: string, showOptions: WebviewPanelShowOptions, options: modes.IWebviewPanelOptions & modes.IWebviewOptions): void;
	$disposeWebview(handle: WebviewPanelHandle): void;
	$reveal(handle: WebviewPanelHandle, showOptions: WebviewPanelShowOptions): void;
	$setTitle(handle: WebviewPanelHandle, value: string): void;
	$setIconPath(handle: WebviewPanelHandle, value: { light: UriComponents, dark: UriComponents } | undefined): void;

	$setHtml(handle: WebviewPanelHandle, value: string): void;
	$setOptions(handle: WebviewPanelHandle, options: modes.IWebviewOptions): void;

	$postMessage(handle: WebviewPanelHandle, value: any): Promise<boolean>;

	$registerSerializer(viewType: string): void;
	$unregisterSerializer(viewType: string): void;

	$registerEditorProvider(extension: WebviewExtensionDescription, viewType: string, options: modes.IWebviewPanelOptions): void;
	$unregisterEditorProvider(viewType: string): void;
}

export interface WebviewPanelViewStateData {
	[handle: string]: {
		readonly active: boolean;
		readonly visible: boolean;
		readonly position: EditorViewColumn;
	};
}

export interface ExtHostWebviewsShape {
	$onMessage(handle: WebviewPanelHandle, message: any): void;
	$onMissingCsp(handle: WebviewPanelHandle, extensionId: string): void;
	$onDidChangeWebviewPanelViewStates(newState: WebviewPanelViewStateData): void;
	$onDidDisposeWebviewPanel(handle: WebviewPanelHandle): Promise<void>;
	$deserializeWebviewPanel(newWebviewHandle: WebviewPanelHandle, viewType: string, title: string, state: any, position: EditorViewColumn, options: modes.IWebviewOptions & modes.IWebviewPanelOptions): Promise<void>;
	$resolveWebviewEditor(resource: UriComponents, newWebviewHandle: WebviewPanelHandle, viewType: string, title: string, position: EditorViewColumn, options: modes.IWebviewOptions & modes.IWebviewPanelOptions): Promise<void>;
}

export interface MainThreadUrlsShape extends IDisposable {
	$registerUriHandler(handle: number, extensionId: ExtensionIdentifier): Promise<void>;
	$unregisterUriHandler(handle: number): Promise<void>;
	$createAppUri(uri: UriComponents): Promise<UriComponents>;
	$proposedCreateAppUri(extensionId: ExtensionIdentifier, options?: { payload?: Partial<UriComponents> }): Promise<UriComponents>;
}

export interface ExtHostUrlsShape {
	$handleExternalUri(handle: number, uri: UriComponents): Promise<void>;
}

export interface ITextSearchComplete {
	limitHit?: boolean;
}

export interface MainThreadWorkspaceShape extends IDisposable {
	$startFileSearch(includePattern: string | null, includeFolder: UriComponents | null, excludePatternOrDisregardExcludes: string | false | null, maxResults: number | null, token: CancellationToken): Promise<UriComponents[] | null>;
	$startTextSearch(query: search.IPatternInfo, options: ITextQueryBuilderOptions, requestId: number, token: CancellationToken): Promise<ITextSearchComplete>;
	$checkExists(folders: UriComponents[], includes: string[], token: CancellationToken): Promise<boolean>;
	$saveAll(includeUntitled?: boolean): Promise<boolean>;
	$updateWorkspaceFolders(extensionName: string, index: number, deleteCount: number, workspaceFoldersToAdd: { uri: UriComponents, name?: string }[]): Promise<void>;
	$resolveProxy(url: string): Promise<string | undefined>;
}

export interface IFileChangeDto {
	resource: UriComponents;
	type: files.FileChangeType;
}

export interface MainThreadFileSystemShape extends IDisposable {
	$registerFileSystemProvider(handle: number, scheme: string, capabilities: files.FileSystemProviderCapabilities): void;
	$unregisterProvider(handle: number): void;
	$onFileSystemChange(handle: number, resource: IFileChangeDto[]): void;

	$stat(uri: UriComponents): Promise<files.IStat>;
	$readdir(resource: UriComponents): Promise<[string, files.FileType][]>;
	$readFile(resource: UriComponents): Promise<VSBuffer>;
	$writeFile(resource: UriComponents, content: VSBuffer): Promise<void>;
	$rename(resource: UriComponents, target: UriComponents, opts: files.FileOverwriteOptions): Promise<void>;
	$copy(resource: UriComponents, target: UriComponents, opts: files.FileOverwriteOptions): Promise<void>;
	$mkdir(resource: UriComponents): Promise<void>;
	$delete(resource: UriComponents, opts: files.FileDeleteOptions): Promise<void>;
}

export interface MainThreadLabelServiceShape extends IDisposable {
	$registerResourceLabelFormatter(handle: number, formatter: ResourceLabelFormatter): void;
	$unregisterResourceLabelFormatter(handle: number): void;
}

export interface MainThreadSearchShape extends IDisposable {
	$registerFileSearchProvider(handle: number, scheme: string): void;
	$registerTextSearchProvider(handle: number, scheme: string): void;
	$unregisterProvider(handle: number): void;
	$handleFileMatch(handle: number, session: number, data: UriComponents[]): void;
	$handleTextMatch(handle: number, session: number, data: search.IRawFileMatch2[]): void;
	$handleTelemetry(eventName: string, data: any): void;
}

export interface MainThreadTaskShape extends IDisposable {
	$createTaskId(task: tasks.TaskDTO): Promise<string>;
	$registerTaskProvider(handle: number, type: string): Promise<void>;
	$unregisterTaskProvider(handle: number): Promise<void>;
	$fetchTasks(filter?: tasks.TaskFilterDTO): Promise<tasks.TaskDTO[]>;
	$executeTask(task: tasks.TaskHandleDTO | tasks.TaskDTO): Promise<tasks.TaskExecutionDTO>;
	$terminateTask(id: string): Promise<void>;
	$registerTaskSystem(scheme: string, info: tasks.TaskSystemInfoDTO): void;
	$customExecutionComplete(id: string, result?: number): Promise<void>;
}

export interface MainThreadExtensionServiceShape extends IDisposable {
	$activateExtension(extensionId: ExtensionIdentifier, reason: ExtensionActivationReason): Promise<void>;
	$onWillActivateExtension(extensionId: ExtensionIdentifier): void;
	$onDidActivateExtension(extensionId: ExtensionIdentifier, codeLoadingTime: number, activateCallTime: number, activateResolvedTime: number, activationReason: ExtensionActivationReason): void;
	$onExtensionActivationError(extensionId: ExtensionIdentifier, error: ExtensionActivationError): Promise<void>;
	$onExtensionRuntimeError(extensionId: ExtensionIdentifier, error: SerializedError): void;
	$onExtensionHostExit(code: number): void;
}

export interface SCMProviderFeatures {
	hasQuickDiffProvider?: boolean;
	count?: number;
	commitTemplate?: string;
	acceptInputCommand?: modes.Command;
	statusBarCommands?: ICommandDto[];
}

export interface SCMGroupFeatures {
	hideWhenEmpty?: boolean;
}

export type SCMRawResource = [
	number /*handle*/,
	UriComponents /*resourceUri*/,
	string[] /*icons: light, dark*/,
	string /*tooltip*/,
	boolean /*strike through*/,
	boolean /*faded*/
];

export type SCMRawResourceSplice = [
	number /* start */,
	number /* delete count */,
	SCMRawResource[]
];

export type SCMRawResourceSplices = [
	number, /*handle*/
	SCMRawResourceSplice[]
];

export interface MainThreadSCMShape extends IDisposable {
	$registerSourceControl(handle: number, id: string, label: string, rootUri: UriComponents | undefined): void;
	$updateSourceControl(handle: number, features: SCMProviderFeatures): void;
	$unregisterSourceControl(handle: number): void;

	$registerGroup(sourceControlHandle: number, handle: number, id: string, label: string): void;
	$updateGroup(sourceControlHandle: number, handle: number, features: SCMGroupFeatures): void;
	$updateGroupLabel(sourceControlHandle: number, handle: number, label: string): void;
	$unregisterGroup(sourceControlHandle: number, handle: number): void;

	$spliceResourceStates(sourceControlHandle: number, splices: SCMRawResourceSplices[]): void;

	$setInputBoxValue(sourceControlHandle: number, value: string): void;
	$setInputBoxPlaceholder(sourceControlHandle: number, placeholder: string): void;
	$setInputBoxVisibility(sourceControlHandle: number, visible: boolean): void;
	$setValidationProviderIsEnabled(sourceControlHandle: number, enabled: boolean): void;
}

export type DebugSessionUUID = string;

export interface IDebugConfiguration {
	type: string;
	name: string;
	request: string;
	[key: string]: any;
}

export interface IStartDebuggingOptions {
	parentSessionID?: DebugSessionUUID;
	repl?: IDebugSessionReplMode;
}

export interface MainThreadDebugServiceShape extends IDisposable {
	$registerDebugTypes(debugTypes: string[]): void;
	$sessionCached(sessionID: string): void;
	$acceptDAMessage(handle: number, message: DebugProtocol.ProtocolMessage): void;
	$acceptDAError(handle: number, name: string, message: string, stack: string | undefined): void;
	$acceptDAExit(handle: number, code: number | undefined, signal: string | undefined): void;
	$registerDebugConfigurationProvider(type: string, hasProvideMethod: boolean, hasResolveMethod: boolean, hasProvideDaMethod: boolean, handle: number): Promise<void>;
	$registerDebugAdapterDescriptorFactory(type: string, handle: number): Promise<void>;
	$unregisterDebugConfigurationProvider(handle: number): void;
	$unregisterDebugAdapterDescriptorFactory(handle: number): void;
	$startDebugging(folder: UriComponents | undefined, nameOrConfig: string | IDebugConfiguration, options: IStartDebuggingOptions): Promise<boolean>;
	$setDebugSessionName(id: DebugSessionUUID, name: string): void;
	$customDebugAdapterRequest(id: DebugSessionUUID, command: string, args: any): Promise<any>;
	$appendDebugConsole(value: string): void;
	$startBreakpointEvents(): void;
	$registerBreakpoints(breakpoints: Array<ISourceMultiBreakpointDto | IFunctionBreakpointDto | IDataBreakpointDto>): Promise<void>;
	$unregisterBreakpoints(breakpointIds: string[], functionBreakpointIds: string[], dataBreakpointIds: string[]): Promise<void>;
}

export interface IOpenUriOptions {
	readonly allowTunneling?: boolean;
}

export interface MainThreadWindowShape extends IDisposable {
	$getWindowVisibility(): Promise<boolean>;
	$openUri(uri: UriComponents, options: IOpenUriOptions): Promise<boolean>;
	$asExternalUri(uri: UriComponents, options: IOpenUriOptions): Promise<UriComponents>;
}

// -- extension host

export interface ExtHostCommandsShape {
	$executeContributedCommand<T>(id: string, ...args: any[]): Promise<T>;
	$getContributedCommandHandlerDescriptions(): Promise<{ [id: string]: string | ICommandHandlerDescription }>;
}

export interface ExtHostConfigurationShape {
	$initializeConfiguration(data: IConfigurationInitData): void;
	$acceptConfigurationChanged(data: IConfigurationInitData, eventData: IWorkspaceConfigurationChangeEventData): void;
}

export interface ExtHostDiagnosticsShape {
	$acceptMarkersChange(data: [UriComponents, IMarkerData[]][]): void;
}

export interface ExtHostDocumentContentProvidersShape {
	$provideTextDocumentContent(handle: number, uri: UriComponents): Promise<string | null | undefined>;
}

export interface IModelAddedData {
	uri: UriComponents;
	versionId: number;
	lines: string[];
	EOL: string;
	modeId: string;
	isDirty: boolean;
}
export interface ExtHostDocumentsShape {
	$acceptModelModeChanged(strURL: UriComponents, oldModeId: string, newModeId: string): void;
	$acceptModelSaved(strURL: UriComponents): void;
	$acceptDirtyStateChanged(strURL: UriComponents, isDirty: boolean): void;
	$acceptModelChanged(strURL: UriComponents, e: IModelChangedEvent, isDirty: boolean): void;
}

export interface ExtHostDocumentSaveParticipantShape {
	$participateInSave(resource: UriComponents, reason: SaveReason): Promise<boolean[]>;
}

export interface ITextEditorAddData {
	id: string;
	documentUri: UriComponents;
	options: IResolvedTextEditorConfiguration;
	selections: ISelection[];
	visibleRanges: IRange[];
	editorPosition: EditorViewColumn | undefined;
}
export interface ITextEditorPositionData {
	[id: string]: EditorViewColumn;
}
export interface IEditorPropertiesChangeData {
	options: IResolvedTextEditorConfiguration | null;
	selections: ISelectionChangeEvent | null;
	visibleRanges: IRange[] | null;
}
export interface ISelectionChangeEvent {
	selections: Selection[];
	source?: string;
}

export interface ExtHostEditorsShape {
	$acceptEditorPropertiesChanged(id: string, props: IEditorPropertiesChangeData): void;
	$acceptEditorPositionData(data: ITextEditorPositionData): void;
}

export interface IDocumentsAndEditorsDelta {
	removedDocuments?: UriComponents[];
	addedDocuments?: IModelAddedData[];
	removedEditors?: string[];
	addedEditors?: ITextEditorAddData[];
	newActiveEditor?: string | null;
}

export interface ExtHostDocumentsAndEditorsShape {
	$acceptDocumentsAndEditorsDelta(delta: IDocumentsAndEditorsDelta): void;
}

export interface ExtHostTreeViewsShape {
	$getChildren(treeViewId: string, treeItemHandle?: string): Promise<ITreeItem[]>;
	$setExpanded(treeViewId: string, treeItemHandle: string, expanded: boolean): void;
	$setSelection(treeViewId: string, treeItemHandles: string[]): void;
	$setVisible(treeViewId: string, visible: boolean): void;
}

export interface ExtHostWorkspaceShape {
	$initializeWorkspace(workspace: IWorkspaceData | null): void;
	$acceptWorkspaceData(workspace: IWorkspaceData | null): void;
	$handleTextSearchResult(result: search.IRawFileMatch2, requestId: number): void;
}

export interface ExtHostFileSystemShape {
	$stat(handle: number, resource: UriComponents): Promise<files.IStat>;
	$readdir(handle: number, resource: UriComponents): Promise<[string, files.FileType][]>;
	$readFile(handle: number, resource: UriComponents): Promise<VSBuffer>;
	$writeFile(handle: number, resource: UriComponents, content: VSBuffer, opts: files.FileWriteOptions): Promise<void>;
	$rename(handle: number, resource: UriComponents, target: UriComponents, opts: files.FileOverwriteOptions): Promise<void>;
	$copy(handle: number, resource: UriComponents, target: UriComponents, opts: files.FileOverwriteOptions): Promise<void>;
	$mkdir(handle: number, resource: UriComponents): Promise<void>;
	$delete(handle: number, resource: UriComponents, opts: files.FileDeleteOptions): Promise<void>;
	$watch(handle: number, session: number, resource: UriComponents, opts: files.IWatchOptions): void;
	$unwatch(handle: number, session: number): void;
	$open(handle: number, resource: UriComponents, opts: files.FileOpenOptions): Promise<number>;
	$close(handle: number, fd: number): Promise<void>;
	$read(handle: number, fd: number, pos: number, length: number): Promise<VSBuffer>;
	$write(handle: number, fd: number, pos: number, data: VSBuffer): Promise<number>;
}

export interface ExtHostLabelServiceShape {
	$registerResourceLabelFormatter(formatter: ResourceLabelFormatter): IDisposable;
}

export interface ExtHostSearchShape {
	$provideFileSearchResults(handle: number, session: number, query: search.IRawQuery, token: CancellationToken): Promise<search.ISearchCompleteStats>;
	$provideTextSearchResults(handle: number, session: number, query: search.IRawTextQuery, token: CancellationToken): Promise<search.ISearchCompleteStats>;
	$clearCache(cacheKey: string): Promise<void>;
}

export interface IResolveAuthorityErrorResult {
	type: 'error';
	error: {
		message: string | undefined;
		code: RemoteAuthorityResolverErrorCode;
		detail: any;
	};
}

export interface IResolveAuthorityOKResult {
	type: 'ok';
	value: ResolverResult;
}

export type IResolveAuthorityResult = IResolveAuthorityErrorResult | IResolveAuthorityOKResult;

export interface ExtHostExtensionServiceShape {
	$resolveAuthority(remoteAuthority: string, resolveAttempt: number): Promise<IResolveAuthorityResult>;
	$startExtensionHost(enabledExtensionIds: ExtensionIdentifier[]): Promise<void>;
	$activateByEvent(activationEvent: string): Promise<void>;
	$activate(extensionId: ExtensionIdentifier, reason: ExtensionActivationReason): Promise<boolean>;
	$setRemoteEnvironment(env: { [key: string]: string | null }): Promise<void>;

	$deltaExtensions(toAdd: IExtensionDescription[], toRemove: ExtensionIdentifier[]): Promise<void>;

	$test_latency(n: number): Promise<number>;
	$test_up(b: VSBuffer): Promise<number>;
	$test_down(size: number): Promise<VSBuffer>;
}

export interface FileSystemEvents {
	created: UriComponents[];
	changed: UriComponents[];
	deleted: UriComponents[];
}

export interface ExtHostFileSystemEventServiceShape {
	$onFileEvent(events: FileSystemEvents): void;
	$onWillRunFileOperation(operation: files.FileOperation, target: UriComponents, source: UriComponents | undefined): Promise<any>;
	$onDidRunFileOperation(operation: files.FileOperation, target: UriComponents, source: UriComponents | undefined): void;
}

export interface ObjectIdentifier {
	$ident?: number;
}

export namespace ObjectIdentifier {
	export const name = '$ident';
	export function mixin<T>(obj: T, id: number): T & ObjectIdentifier {
		Object.defineProperty(obj, name, { value: id, enumerable: true });
		return <T & ObjectIdentifier>obj;
	}
	export function of(obj: any): number {
		return obj[name];
	}
}

export interface ExtHostHeapServiceShape {
	$onGarbageCollection(ids: number[]): void;
}
export interface IRawColorInfo {
	color: [number, number, number, number];
	range: IRange;
}

export class IdObject {
	_id?: number;
	private static _n = 0;
	static mixin<T extends object>(object: T): T & IdObject {
		(<any>object)._id = IdObject._n++;
		return <any>object;
	}
}

export const enum ISuggestDataDtoField {
	label = 'a',
	kind = 'b',
	detail = 'c',
	documentation = 'd',
	sortText = 'e',
	filterText = 'f',
	preselect = 'g',
	insertText = 'h',
	insertTextRules = 'i',
	range = 'j',
	commitCharacters = 'k',
	additionalTextEdits = 'l',
	command = 'm',
	kindModifier = 'n',
}

export interface ISuggestDataDto {
	[ISuggestDataDtoField.label]: string;
	[ISuggestDataDtoField.kind]: modes.CompletionItemKind;
	[ISuggestDataDtoField.detail]?: string;
	[ISuggestDataDtoField.documentation]?: string | IMarkdownString;
	[ISuggestDataDtoField.sortText]?: string;
	[ISuggestDataDtoField.filterText]?: string;
	[ISuggestDataDtoField.preselect]?: boolean;
	[ISuggestDataDtoField.insertText]?: string;
	[ISuggestDataDtoField.insertTextRules]?: modes.CompletionItemInsertTextRule;
	[ISuggestDataDtoField.range]?: IRange | { insert: IRange, replace: IRange };
	[ISuggestDataDtoField.commitCharacters]?: string[];
	[ISuggestDataDtoField.additionalTextEdits]?: ISingleEditOperation[];
	[ISuggestDataDtoField.command]?: modes.Command;
	[ISuggestDataDtoField.kindModifier]?: modes.CompletionItemTag[];
	// not-standard
	x?: ChainedCacheId;
}

export interface ISuggestResultDto {
	x?: number;
	a: { insert: IRange, replace: IRange };
	b: ISuggestDataDto[];
	c?: boolean;
}

export interface ISignatureHelpDto {
	id: CacheId;
	signatures: modes.SignatureInformation[];
	activeSignature: number;
	activeParameter: number;
}

export interface ISignatureHelpContextDto {
	readonly triggerKind: modes.SignatureHelpTriggerKind;
	readonly triggerCharacter?: string;
	readonly isRetrigger: boolean;
	readonly activeSignatureHelp?: ISignatureHelpDto;
}

export interface ILocationDto {
	uri: UriComponents;
	range: IRange;
}

export interface IDefinitionLinkDto {
	originSelectionRange?: IRange;
	uri: UriComponents;
	range: IRange;
	targetSelectionRange?: IRange;
}

export interface IWorkspaceSymbolDto extends IdObject {
	name: string;
	containerName?: string;
	kind: modes.SymbolKind;
	location: ILocationDto;
}

export interface IWorkspaceSymbolsDto extends IdObject {
	symbols: IWorkspaceSymbolDto[];
}

export interface IResourceFileEditDto {
	oldUri?: UriComponents;
	newUri?: UriComponents;
	options?: {
		overwrite?: boolean;
		ignoreIfExists?: boolean;
		ignoreIfNotExists?: boolean;
		recursive?: boolean;
	};
}

export interface IResourceTextEditDto {
	resource: UriComponents;
	modelVersionId?: number;
	edits: modes.TextEdit[];
}

export interface IWorkspaceEditDto {
	edits: Array<IResourceFileEditDto | IResourceTextEditDto>;

	// todo@joh reject should go into rename
	rejectReason?: string;
}

export function reviveWorkspaceEditDto(data: IWorkspaceEditDto | undefined): modes.WorkspaceEdit {
	if (data && data.edits) {
		for (const edit of data.edits) {
			if (typeof (<IResourceTextEditDto>edit).resource === 'object') {
				(<IResourceTextEditDto>edit).resource = URI.revive((<IResourceTextEditDto>edit).resource);
			} else {
				(<IResourceFileEditDto>edit).newUri = URI.revive((<IResourceFileEditDto>edit).newUri);
				(<IResourceFileEditDto>edit).oldUri = URI.revive((<IResourceFileEditDto>edit).oldUri);
			}
		}
	}
	return <modes.WorkspaceEdit>data;
}

export type ICommandDto = ObjectIdentifier & modes.Command;

export interface ICodeActionDto {
	title: string;
	edit?: IWorkspaceEditDto;
	diagnostics?: IMarkerData[];
	command?: ICommandDto;
	kind?: string;
	isPreferred?: boolean;
}

export interface ICodeActionListDto {
	cacheId: number;
	actions: ReadonlyArray<ICodeActionDto>;
}

export type CacheId = number;
export type ChainedCacheId = [CacheId, CacheId];

export interface ILinksListDto {
	id?: CacheId;
	links: ILinkDto[];
}

export interface ILinkDto {
	cacheId?: ChainedCacheId;
	range: IRange;
	url?: string | UriComponents;
	tooltip?: string;
}

export interface ICodeLensListDto {
	cacheId?: number;
	lenses: ICodeLensDto[];
}

export interface ICodeLensDto {
	cacheId?: ChainedCacheId;
	range: IRange;
	command?: ICommandDto;
}

export interface ICallHierarchyItemDto {
	id: string;
	kind: modes.SymbolKind;
	name: string;
	detail?: string;
	uri: UriComponents;
	range: IRange;
	selectionRange: IRange;
}

export interface ExtHostLanguageFeaturesShape {
	$provideDocumentSymbols(handle: number, resource: UriComponents, token: CancellationToken): Promise<modes.DocumentSymbol[] | undefined>;
	$provideCodeLenses(handle: number, resource: UriComponents, token: CancellationToken): Promise<ICodeLensListDto | undefined>;
	$resolveCodeLens(handle: number, symbol: ICodeLensDto, token: CancellationToken): Promise<ICodeLensDto | undefined>;
	$releaseCodeLenses(handle: number, id: number): void;
	$provideDefinition(handle: number, resource: UriComponents, position: IPosition, token: CancellationToken): Promise<IDefinitionLinkDto[]>;
	$provideDeclaration(handle: number, resource: UriComponents, position: IPosition, token: CancellationToken): Promise<IDefinitionLinkDto[]>;
	$provideImplementation(handle: number, resource: UriComponents, position: IPosition, token: CancellationToken): Promise<IDefinitionLinkDto[]>;
	$provideTypeDefinition(handle: number, resource: UriComponents, position: IPosition, token: CancellationToken): Promise<IDefinitionLinkDto[]>;
	$provideHover(handle: number, resource: UriComponents, position: IPosition, token: CancellationToken): Promise<modes.Hover | undefined>;
	$provideDocumentHighlights(handle: number, resource: UriComponents, position: IPosition, token: CancellationToken): Promise<modes.DocumentHighlight[] | undefined>;
	$provideReferences(handle: number, resource: UriComponents, position: IPosition, context: modes.ReferenceContext, token: CancellationToken): Promise<ILocationDto[] | undefined>;
	$provideCodeActions(handle: number, resource: UriComponents, rangeOrSelection: IRange | ISelection, context: modes.CodeActionContext, token: CancellationToken): Promise<ICodeActionListDto | undefined>;
	$releaseCodeActions(handle: number, cacheId: number): void;
	$provideDocumentFormattingEdits(handle: number, resource: UriComponents, options: modes.FormattingOptions, token: CancellationToken): Promise<ISingleEditOperation[] | undefined>;
	$provideDocumentRangeFormattingEdits(handle: number, resource: UriComponents, range: IRange, options: modes.FormattingOptions, token: CancellationToken): Promise<ISingleEditOperation[] | undefined>;
	$provideOnTypeFormattingEdits(handle: number, resource: UriComponents, position: IPosition, ch: string, options: modes.FormattingOptions, token: CancellationToken): Promise<ISingleEditOperation[] | undefined>;
	$provideWorkspaceSymbols(handle: number, search: string, token: CancellationToken): Promise<IWorkspaceSymbolsDto>;
	$resolveWorkspaceSymbol(handle: number, symbol: IWorkspaceSymbolDto, token: CancellationToken): Promise<IWorkspaceSymbolDto | undefined>;
	$releaseWorkspaceSymbols(handle: number, id: number): void;
	$provideRenameEdits(handle: number, resource: UriComponents, position: IPosition, newName: string, token: CancellationToken): Promise<IWorkspaceEditDto | undefined>;
	$resolveRenameLocation(handle: number, resource: UriComponents, position: IPosition, token: CancellationToken): Promise<modes.RenameLocation | undefined>;
	$provideCompletionItems(handle: number, resource: UriComponents, position: IPosition, context: modes.CompletionContext, token: CancellationToken): Promise<ISuggestResultDto | undefined>;
	$resolveCompletionItem(handle: number, resource: UriComponents, position: IPosition, id: ChainedCacheId, token: CancellationToken): Promise<ISuggestDataDto | undefined>;
	$releaseCompletionItems(handle: number, id: number): void;
	$provideSignatureHelp(handle: number, resource: UriComponents, position: IPosition, context: modes.SignatureHelpContext, token: CancellationToken): Promise<ISignatureHelpDto | undefined>;
	$releaseSignatureHelp(handle: number, id: number): void;
	$provideDocumentLinks(handle: number, resource: UriComponents, token: CancellationToken): Promise<ILinksListDto | undefined>;
	$resolveDocumentLink(handle: number, id: ChainedCacheId, token: CancellationToken): Promise<ILinkDto | undefined>;
	$releaseDocumentLinks(handle: number, id: number): void;
	$provideDocumentColors(handle: number, resource: UriComponents, token: CancellationToken): Promise<IRawColorInfo[]>;
	$provideColorPresentations(handle: number, resource: UriComponents, colorInfo: IRawColorInfo, token: CancellationToken): Promise<modes.IColorPresentation[] | undefined>;
	$provideFoldingRanges(handle: number, resource: UriComponents, context: modes.FoldingContext, token: CancellationToken): Promise<modes.FoldingRange[] | undefined>;
	$provideSelectionRanges(handle: number, resource: UriComponents, positions: IPosition[], token: CancellationToken): Promise<modes.SelectionRange[][]>;
	$prepareCallHierarchy(handle: number, resource: UriComponents, position: IPosition, token: CancellationToken): Promise<{ sessionId: string, root: ICallHierarchyItemDto } | undefined>;
	$provideCallHierarchyIncomingCalls(handle: number, itemId: string, token: CancellationToken): Promise<[ICallHierarchyItemDto, IRange[]][] | undefined>;
	$provideCallHierarchyOutgoingCalls(handle: number, itemId: string, token: CancellationToken): Promise<[ICallHierarchyItemDto, IRange[]][] | undefined>;
	$releaseCallHierarchy(handle: number, sessionId: string): void;
}

export interface ExtHostQuickOpenShape {
	$onItemSelected(handle: number): void;
	$validateInput(input: string): Promise<string | null | undefined>;
	$onDidChangeActive(sessionId: number, handles: number[]): void;
	$onDidChangeSelection(sessionId: number, handles: number[]): void;
	$onDidAccept(sessionId: number): void;
	$onDidChangeValue(sessionId: number, value: string): void;
	$onDidTriggerButton(sessionId: number, handle: number): void;
	$onDidHide(sessionId: number): void;
}

export interface IShellLaunchConfigDto {
	name?: string;
	executable?: string;
	args?: string[] | string;
	cwd?: string | UriComponents;
	env?: { [key: string]: string | null };
}

export interface IShellDefinitionDto {
	label: string;
	path: string;
}

export interface IShellAndArgsDto {
	shell: string;
	args: string[] | string | undefined;
}

export interface ITerminalDimensionsDto {
	columns: number;
	rows: number;
}

export interface ExtHostTerminalServiceShape {
<<<<<<< HEAD
	$acceptTerminalClosed(id: number): void;
	$acceptTerminalOpened(id: number, name: string, shellLaunchConfig: IShellLaunchConfigDto): void;
=======
	$acceptTerminalClosed(id: number, exitCode: number | undefined): void;
	$acceptTerminalOpened(id: number, name: string): void;
>>>>>>> fedfbacf
	$acceptActiveTerminalChanged(id: number | null): void;
	$acceptTerminalProcessId(id: number, processId: number): void;
	$acceptTerminalProcessData(id: number, data: string): void;
	$acceptTerminalTitleChange(id: number, name: string): void;
	$acceptTerminalDimensions(id: number, cols: number, rows: number): void;
	$acceptTerminalMaximumDimensions(id: number, cols: number, rows: number): void;
	$spawnExtHostProcess(id: number, shellLaunchConfig: IShellLaunchConfigDto, activeWorkspaceRootUri: UriComponents | undefined, cols: number, rows: number, isWorkspaceShellAllowed: boolean): void;
	$startExtensionTerminal(id: number, initialDimensions: ITerminalDimensionsDto | undefined): void;
	$acceptProcessInput(id: number, data: string): void;
	$acceptProcessResize(id: number, cols: number, rows: number): void;
	$acceptProcessShutdown(id: number, immediate: boolean): void;
	$acceptProcessRequestInitialCwd(id: number): void;
	$acceptProcessRequestCwd(id: number): void;
	$acceptProcessRequestLatency(id: number): number;
	$acceptWorkspacePermissionsChanged(isAllowed: boolean): void;
	$requestAvailableShells(): Promise<IShellDefinitionDto[]>;
	$requestDefaultShellAndArgs(useAutomationShell: boolean): Promise<IShellAndArgsDto>;
}

export interface ExtHostSCMShape {
	$provideOriginalResource(sourceControlHandle: number, uri: UriComponents, token: CancellationToken): Promise<UriComponents | null>;
	$onInputBoxValueChange(sourceControlHandle: number, value: string): void;
	$executeResourceCommand(sourceControlHandle: number, groupHandle: number, handle: number): Promise<void>;
	$validateInput(sourceControlHandle: number, value: string, cursorPosition: number): Promise<[string, number] | undefined>;
	$setSelectedSourceControls(selectedSourceControlHandles: number[]): Promise<void>;
}

export interface ExtHostTaskShape {
	$provideTasks(handle: number, validTypes: { [key: string]: boolean; }): Thenable<tasks.TaskSetDTO>;
	$resolveTask(handle: number, taskDTO: tasks.TaskDTO): Thenable<tasks.TaskDTO | undefined>;
	$onDidStartTask(execution: tasks.TaskExecutionDTO, terminalId: number): void;
	$onDidStartTaskProcess(value: tasks.TaskProcessStartedDTO): void;
	$onDidEndTaskProcess(value: tasks.TaskProcessEndedDTO): void;
	$OnDidEndTask(execution: tasks.TaskExecutionDTO): void;
	$resolveVariables(workspaceFolder: UriComponents, toResolve: { process?: { name: string; cwd?: string }, variables: string[] }): Promise<{ process?: string; variables: { [key: string]: string } }>;
	$getDefaultShellAndArgs(): Thenable<{ shell: string, args: string[] | string | undefined }>;
	$jsonTasksSupported(): Thenable<boolean>;
}

export interface IBreakpointDto {
	type: string;
	id?: string;
	enabled: boolean;
	condition?: string;
	hitCondition?: string;
	logMessage?: string;
}

export interface IFunctionBreakpointDto extends IBreakpointDto {
	type: 'function';
	functionName: string;
}

export interface IDataBreakpointDto extends IBreakpointDto {
	type: 'data';
	dataId: string;
	canPersist: boolean;
	label: string;
}

export interface ISourceBreakpointDto extends IBreakpointDto {
	type: 'source';
	uri: UriComponents;
	line: number;
	character: number;
}

export interface IBreakpointsDeltaDto {
	added?: Array<ISourceBreakpointDto | IFunctionBreakpointDto | IDataBreakpointDto>;
	removed?: string[];
	changed?: Array<ISourceBreakpointDto | IFunctionBreakpointDto | IDataBreakpointDto>;
}

export interface ISourceMultiBreakpointDto {
	type: 'sourceMulti';
	uri: UriComponents;
	lines: {
		id: string;
		enabled: boolean;
		condition?: string;
		hitCondition?: string;
		logMessage?: string;
		line: number;
		character: number;
	}[];
}

export interface IDebugSessionFullDto {
	id: DebugSessionUUID;
	type: string;
	name: string;
	folderUri: UriComponents | undefined;
	configuration: IConfig;
}

export type IDebugSessionDto = IDebugSessionFullDto | DebugSessionUUID;

export interface ExtHostDebugServiceShape {
	$substituteVariables(folder: UriComponents | undefined, config: IConfig): Promise<IConfig>;
	$runInTerminal(args: DebugProtocol.RunInTerminalRequestArguments): Promise<number | undefined>;
	$startDASession(handle: number, session: IDebugSessionDto): Promise<void>;
	$stopDASession(handle: number): Promise<void>;
	$sendDAMessage(handle: number, message: DebugProtocol.ProtocolMessage): void;
	$resolveDebugConfiguration(handle: number, folder: UriComponents | undefined, debugConfiguration: IConfig, token: CancellationToken): Promise<IConfig | null | undefined>;
	$provideDebugConfigurations(handle: number, folder: UriComponents | undefined, token: CancellationToken): Promise<IConfig[]>;
	$legacyDebugAdapterExecutable(handle: number, folderUri: UriComponents | undefined): Promise<IAdapterDescriptor>; // TODO@AW legacy
	$provideDebugAdapter(handle: number, session: IDebugSessionDto): Promise<IAdapterDescriptor>;
	$acceptDebugSessionStarted(session: IDebugSessionDto): void;
	$acceptDebugSessionTerminated(session: IDebugSessionDto): void;
	$acceptDebugSessionActiveChanged(session: IDebugSessionDto | undefined): void;
	$acceptDebugSessionCustomEvent(session: IDebugSessionDto, event: any): void;
	$acceptBreakpointsDelta(delta: IBreakpointsDeltaDto): void;
	$acceptDebugSessionNameChanged(session: IDebugSessionDto, name: string): void;
}


export interface DecorationRequest {
	readonly id: number;
	readonly handle: number;
	readonly uri: UriComponents;
}

export type DecorationData = [number, boolean, string, string, ThemeColor];
export type DecorationReply = { [id: number]: DecorationData };

export interface ExtHostDecorationsShape {
	$provideDecorations(requests: DecorationRequest[], token: CancellationToken): Promise<DecorationReply>;
}

export interface ExtHostWindowShape {
	$onDidChangeWindowFocus(value: boolean): void;
}

export interface ExtHostLogServiceShape {
	$setLevel(level: LogLevel): void;
}

export interface MainThreadLogShape {
	$log(file: UriComponents, level: LogLevel, args: any[]): void;
}

export interface ExtHostOutputServiceShape {
	$setVisibleChannel(channelId: string | null): void;
}

export interface ExtHostProgressShape {
	$acceptProgressCanceled(handle: number): void;
}

export interface ExtHostCommentsShape {
	$createCommentThreadTemplate(commentControllerHandle: number, uriComponents: UriComponents, range: IRange): void;
	$updateCommentThreadTemplate(commentControllerHandle: number, threadHandle: number, range: IRange): Promise<void>;
	$deleteCommentThread(commentControllerHandle: number, commentThreadHandle: number): void;
	$provideCommentingRanges(commentControllerHandle: number, uriComponents: UriComponents, token: CancellationToken): Promise<IRange[] | undefined>;
	$toggleReaction(commentControllerHandle: number, threadHandle: number, uri: UriComponents, comment: modes.Comment, reaction: modes.CommentReaction): Promise<void>;
}

export interface ExtHostStorageShape {
	$acceptValue(shared: boolean, key: string, value: object | undefined): void;
}

// --- proxy identifiers

export const MainContext = {
	MainThreadClipboard: createMainId<MainThreadClipboardShape>('MainThreadClipboard'),
	MainThreadCommands: createMainId<MainThreadCommandsShape>('MainThreadCommands'),
	MainThreadComments: createMainId<MainThreadCommentsShape>('MainThreadComments'),
	MainThreadConfiguration: createMainId<MainThreadConfigurationShape>('MainThreadConfiguration'),
	MainThreadConsole: createMainId<MainThreadConsoleShape>('MainThreadConsole'),
	MainThreadDebugService: createMainId<MainThreadDebugServiceShape>('MainThreadDebugService'),
	MainThreadDecorations: createMainId<MainThreadDecorationsShape>('MainThreadDecorations'),
	MainThreadDiagnostics: createMainId<MainThreadDiagnosticsShape>('MainThreadDiagnostics'),
	MainThreadDialogs: createMainId<MainThreadDiaglogsShape>('MainThreadDiaglogs'),
	MainThreadDocuments: createMainId<MainThreadDocumentsShape>('MainThreadDocuments'),
	MainThreadDocumentContentProviders: createMainId<MainThreadDocumentContentProvidersShape>('MainThreadDocumentContentProviders'),
	MainThreadTextEditors: createMainId<MainThreadTextEditorsShape>('MainThreadTextEditors'),
	MainThreadEditorInsets: createMainId<MainThreadEditorInsetsShape>('MainThreadEditorInsets'),
	MainThreadErrors: createMainId<MainThreadErrorsShape>('MainThreadErrors'),
	MainThreadTreeViews: createMainId<MainThreadTreeViewsShape>('MainThreadTreeViews'),
	MainThreadDownloadService: createMainId<MainThreadDownloadServiceShape>('MainThreadDownloadService'),
	MainThreadKeytar: createMainId<MainThreadKeytarShape>('MainThreadKeytar'),
	MainThreadLanguageFeatures: createMainId<MainThreadLanguageFeaturesShape>('MainThreadLanguageFeatures'),
	MainThreadLanguages: createMainId<MainThreadLanguagesShape>('MainThreadLanguages'),
	MainThreadLog: createMainId<MainThreadLogShape>('MainThread'),
	MainThreadMessageService: createMainId<MainThreadMessageServiceShape>('MainThreadMessageService'),
	MainThreadOutputService: createMainId<MainThreadOutputServiceShape>('MainThreadOutputService'),
	MainThreadProgress: createMainId<MainThreadProgressShape>('MainThreadProgress'),
	MainThreadQuickOpen: createMainId<MainThreadQuickOpenShape>('MainThreadQuickOpen'),
	MainThreadStatusBar: createMainId<MainThreadStatusBarShape>('MainThreadStatusBar'),
	MainThreadStorage: createMainId<MainThreadStorageShape>('MainThreadStorage'),
	MainThreadTelemetry: createMainId<MainThreadTelemetryShape>('MainThreadTelemetry'),
	MainThreadTerminalService: createMainId<MainThreadTerminalServiceShape>('MainThreadTerminalService'),
	MainThreadWebviews: createMainId<MainThreadWebviewsShape>('MainThreadWebviews'),
	MainThreadUrls: createMainId<MainThreadUrlsShape>('MainThreadUrls'),
	MainThreadWorkspace: createMainId<MainThreadWorkspaceShape>('MainThreadWorkspace'),
	MainThreadFileSystem: createMainId<MainThreadFileSystemShape>('MainThreadFileSystem'),
	MainThreadExtensionService: createMainId<MainThreadExtensionServiceShape>('MainThreadExtensionService'),
	MainThreadSCM: createMainId<MainThreadSCMShape>('MainThreadSCM'),
	MainThreadSearch: createMainId<MainThreadSearchShape>('MainThreadSearch'),
	MainThreadTask: createMainId<MainThreadTaskShape>('MainThreadTask'),
	MainThreadWindow: createMainId<MainThreadWindowShape>('MainThreadWindow'),
	MainThreadLabelService: createMainId<MainThreadLabelServiceShape>('MainThreadLabelService')
};

export const ExtHostContext = {
	ExtHostCommands: createExtId<ExtHostCommandsShape>('ExtHostCommands'),
	ExtHostConfiguration: createExtId<ExtHostConfigurationShape>('ExtHostConfiguration'),
	ExtHostDiagnostics: createExtId<ExtHostDiagnosticsShape>('ExtHostDiagnostics'),
	ExtHostDebugService: createExtId<ExtHostDebugServiceShape>('ExtHostDebugService'),
	ExtHostDecorations: createExtId<ExtHostDecorationsShape>('ExtHostDecorations'),
	ExtHostDocumentsAndEditors: createExtId<ExtHostDocumentsAndEditorsShape>('ExtHostDocumentsAndEditors'),
	ExtHostDocuments: createExtId<ExtHostDocumentsShape>('ExtHostDocuments'),
	ExtHostDocumentContentProviders: createExtId<ExtHostDocumentContentProvidersShape>('ExtHostDocumentContentProviders'),
	ExtHostDocumentSaveParticipant: createExtId<ExtHostDocumentSaveParticipantShape>('ExtHostDocumentSaveParticipant'),
	ExtHostEditors: createExtId<ExtHostEditorsShape>('ExtHostEditors'),
	ExtHostTreeViews: createExtId<ExtHostTreeViewsShape>('ExtHostTreeViews'),
	ExtHostFileSystem: createExtId<ExtHostFileSystemShape>('ExtHostFileSystem'),
	ExtHostFileSystemEventService: createExtId<ExtHostFileSystemEventServiceShape>('ExtHostFileSystemEventService'),
	ExtHostLanguageFeatures: createExtId<ExtHostLanguageFeaturesShape>('ExtHostLanguageFeatures'),
	ExtHostQuickOpen: createExtId<ExtHostQuickOpenShape>('ExtHostQuickOpen'),
	ExtHostExtensionService: createExtId<ExtHostExtensionServiceShape>('ExtHostExtensionService'),
	ExtHostLogService: createExtId<ExtHostLogServiceShape>('ExtHostLogService'),
	ExtHostTerminalService: createExtId<ExtHostTerminalServiceShape>('ExtHostTerminalService'),
	ExtHostSCM: createExtId<ExtHostSCMShape>('ExtHostSCM'),
	ExtHostSearch: createExtId<ExtHostSearchShape>('ExtHostSearch'),
	ExtHostTask: createExtId<ExtHostTaskShape>('ExtHostTask'),
	ExtHostWorkspace: createExtId<ExtHostWorkspaceShape>('ExtHostWorkspace'),
	ExtHostWindow: createExtId<ExtHostWindowShape>('ExtHostWindow'),
	ExtHostWebviews: createExtId<ExtHostWebviewsShape>('ExtHostWebviews'),
	ExtHostEditorInsets: createExtId<ExtHostEditorInsetsShape>('ExtHostEditorInsets'),
	ExtHostProgress: createMainId<ExtHostProgressShape>('ExtHostProgress'),
	ExtHostComments: createMainId<ExtHostCommentsShape>('ExtHostComments'),
	ExtHostStorage: createMainId<ExtHostStorageShape>('ExtHostStorage'),
	ExtHostUrls: createExtId<ExtHostUrlsShape>('ExtHostUrls'),
	ExtHostOutputService: createMainId<ExtHostOutputServiceShape>('ExtHostOutputService'),
	ExtHosLabelService: createMainId<ExtHostLabelServiceShape>('ExtHostLabelService')
};<|MERGE_RESOLUTION|>--- conflicted
+++ resolved
@@ -1196,13 +1196,8 @@
 }
 
 export interface ExtHostTerminalServiceShape {
-<<<<<<< HEAD
-	$acceptTerminalClosed(id: number): void;
+	$acceptTerminalClosed(id: number, exitCode: number | undefined): void;
 	$acceptTerminalOpened(id: number, name: string, shellLaunchConfig: IShellLaunchConfigDto): void;
-=======
-	$acceptTerminalClosed(id: number, exitCode: number | undefined): void;
-	$acceptTerminalOpened(id: number, name: string): void;
->>>>>>> fedfbacf
 	$acceptActiveTerminalChanged(id: number | null): void;
 	$acceptTerminalProcessId(id: number, processId: number): void;
 	$acceptTerminalProcessData(id: number, data: string): void;
