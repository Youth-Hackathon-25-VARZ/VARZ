/*---------------------------------------------------------------------------------------------
 *  Copyright (c) Microsoft Corporation. All rights reserved.
 *  Licensed under the MIT License. See License.txt in the project root for license information.
 *--------------------------------------------------------------------------------------------*/

import { OperatingSystem } from '../../../../../../base/common/platform.js';
import { ensureNoDisposablesAreLeakedInTestSuite } from '../../../../../../base/test/common/utils.js';
import { TestConfigurationService } from '../../../../../../platform/configuration/test/common/testConfigurationService.js';
import type { IInstantiationService } from '../../../../../../platform/instantiation/common/instantiation.js';
import { workbenchInstantiationService } from '../../../../../test/browser/workbenchTestServices.js';
import { TerminalChatAgentToolsSettingId } from '../../common/terminalChatAgentToolsConfiguration.js';
import { CommandLineAutoApprover } from '../../browser/commandLineAutoApprover.js';
import { ConfigurationTarget } from '../../../../../../platform/configuration/common/configuration.js';
import { ok, strictEqual } from 'assert';

suite('CommandLineAutoApprover', () => {
	const store = ensureNoDisposablesAreLeakedInTestSuite();

	let instantiationService: IInstantiationService;
	let configurationService: TestConfigurationService;

	let commandLineAutoApprover: CommandLineAutoApprover;
	let shell: string;
	let os: OperatingSystem;

	setup(() => {
		configurationService = new TestConfigurationService();
		instantiationService = workbenchInstantiationService({
			configurationService: () => configurationService
		}, store);

		shell = 'bash';
		os = OperatingSystem.Linux;
		commandLineAutoApprover = store.add(instantiationService.createInstance(CommandLineAutoApprover));
	});

	function setAutoApprove(value: { [key: string]: boolean }) {
		setConfig(TerminalChatAgentToolsSettingId.AutoApprove, value);
	}

	function setAutoApproveWithCommandLine(value: { [key: string]: { approve: boolean; matchCommandLine?: boolean } | boolean }) {
		setConfig(TerminalChatAgentToolsSettingId.AutoApprove, value);
	}

	function setConfig(key: string, value: unknown) {
		configurationService.setUserConfiguration(key, value);
		configurationService.onDidChangeConfigurationEmitter.fire({
			affectsConfiguration: () => true,
			affectedKeys: new Set([key]),
			source: ConfigurationTarget.USER,
			change: null!,
		});
	}

	function isAutoApproved(commandLine: string): boolean {
		return commandLineAutoApprover.isCommandAutoApproved(commandLine, shell, os).result === 'approved';
	}

	function isCommandLineAutoApproved(commandLine: string): boolean {
		return commandLineAutoApprover.isCommandLineAutoApproved(commandLine).result === 'approved';
	}

	suite('autoApprove with allow patterns only', () => {
		test('should auto-approve exact command match', () => {
			setAutoApprove({
				"echo": true
			});
			ok(isAutoApproved('echo'));
		});

		test('should auto-approve command with arguments', () => {
			setAutoApprove({
				"echo": true
			});
			ok(isAutoApproved('echo hello world'));
		});

		test('should not auto-approve when there is no match', () => {
			setAutoApprove({
				"echo": true
			});
			ok(!isAutoApproved('ls'));
		});

		test('should not auto-approve partial command matches', () => {
			setAutoApprove({
				"echo": true
			});
			ok(!isAutoApproved('echotest'));
		});

		test('should handle multiple commands in autoApprove', () => {
			setAutoApprove({
				"echo": true,
				"ls": true,
				"pwd": true
			});
			ok(isAutoApproved('echo'));
			ok(isAutoApproved('ls -la'));
			ok(isAutoApproved('pwd'));
			ok(!isAutoApproved('rm'));
		});
	});

	suite('autoApprove with deny patterns only', () => {
		test('should deny commands in autoApprove', () => {
			setAutoApprove({
				"rm": false,
				"del": false
			});
			ok(!isAutoApproved('rm file.txt'));
			ok(!isAutoApproved('del file.txt'));
		});

		test('should not auto-approve safe commands when no allow patterns are present', () => {
			setAutoApprove({
				"rm": false
			});
			ok(!isAutoApproved('echo hello'));
			ok(!isAutoApproved('ls'));
		});
	});

	suite('autoApprove with mixed allow and deny patterns', () => {
		test('should deny commands set to false even if other commands are set to true', () => {
			setAutoApprove({
				"echo": true,
				"rm": false
			});
			ok(isAutoApproved('echo hello'));
			ok(!isAutoApproved('rm file.txt'));
		});

		test('should auto-approve allow patterns not set to false', () => {
			setAutoApprove({
				"echo": true,
				"ls": true,
				"pwd": true,
				"rm": false,
				"del": false
			});
			ok(isAutoApproved('echo'));
			ok(isAutoApproved('ls'));
			ok(isAutoApproved('pwd'));
			ok(!isAutoApproved('rm'));
			ok(!isAutoApproved('del'));
		});
	});

	suite('regex patterns', () => {
		test('should handle /.*/', () => {
			setAutoApprove({
				"/.*/": true,
			});

			ok(isAutoApproved('echo hello'));
		});

		test('should handle regex patterns in autoApprove', () => {
			setAutoApprove({
				"/^echo/": true,
				"/^ls/": true,
				"pwd": true
			});

			ok(isAutoApproved('echo hello'));
			ok(isAutoApproved('ls -la'));
			ok(isAutoApproved('pwd'));
			ok(!isAutoApproved('rm file'));
		});

		test('should handle regex patterns for deny', () => {
			setAutoApprove({
				"echo": true,
				"rm": true,
				"/^rm\\s+/": false,
				"/^del\\s+/": false
			});

			ok(isAutoApproved('echo hello'));
			ok(isAutoApproved('rm'));
			ok(!isAutoApproved('rm file.txt'));
			ok(!isAutoApproved('del file.txt'));
		});

		test('should handle complex regex patterns', () => {
			setAutoApprove({
				"/^(echo|ls|pwd)\\b/": true,
				"/^git (status|show\\b.*)$/": true,
				"/rm|del|kill/": false
			});

			ok(isAutoApproved('echo test'));
			ok(isAutoApproved('ls -la'));
			ok(isAutoApproved('pwd'));
			ok(isAutoApproved('git status'));
			ok(isAutoApproved('git show'));
			ok(isAutoApproved('git show HEAD'));
			ok(!isAutoApproved('rm file'));
			ok(!isAutoApproved('del file'));
			ok(!isAutoApproved('kill process'));
		});

		suite('flags', () => {
			test('should handle case-insensitive regex patterns with i flag', () => {
				setAutoApprove({
					"/^echo/i": true,
					"/^ls/i": true,
					"/rm|del/i": false
				});

				ok(isAutoApproved('echo hello'));
				ok(isAutoApproved('ECHO hello'));
				ok(isAutoApproved('Echo hello'));
				ok(isAutoApproved('ls -la'));
				ok(isAutoApproved('LS -la'));
				ok(isAutoApproved('Ls -la'));
				ok(!isAutoApproved('rm file'));
				ok(!isAutoApproved('RM file'));
				ok(!isAutoApproved('del file'));
				ok(!isAutoApproved('DEL file'));
			});

			test('should handle multiple regex flags', () => {
				setAutoApprove({
					"/^git\\s+/gim": true,
					"/dangerous/gim": false
				});

				ok(isAutoApproved('git status'));
				ok(isAutoApproved('GIT status'));
				ok(isAutoApproved('Git status'));
				ok(!isAutoApproved('dangerous command'));
				ok(!isAutoApproved('DANGEROUS command'));
			});

			test('should handle various regex flags', () => {
				setAutoApprove({
					"/^echo.*/s": true,  // dotall flag
					"/^git\\s+/i": true, // case-insensitive flag
					"/rm|del/g": false   // global flag
				});

				ok(isAutoApproved('echo hello\nworld'));
				ok(isAutoApproved('git status'));
				ok(isAutoApproved('GIT status'));
				ok(!isAutoApproved('rm file'));
				ok(!isAutoApproved('del file'));
			});

			test('should handle regex patterns without flags', () => {
				setAutoApprove({
					"/^echo/": true,
					"/rm|del/": false
				});

				ok(isAutoApproved('echo hello'));
				ok(!isAutoApproved('ECHO hello'), 'Should be case-sensitive without i flag');
				ok(!isAutoApproved('rm file'));
				ok(!isAutoApproved('RM file'), 'Should be case-sensitive without i flag');
			});
		});
	});

	suite('edge cases', () => {
		test('should handle empty autoApprove', () => {
			setAutoApprove({});

			ok(!isAutoApproved('echo hello'));
			ok(!isAutoApproved('ls'));
			ok(!isAutoApproved('rm file'));
		});

		test('should handle empty command strings', () => {
			setAutoApprove({
				"echo": true
			});

			ok(!isAutoApproved(''));
			ok(!isAutoApproved('   '));
		});

		test('should handle whitespace in commands', () => {
			setAutoApprove({
				"echo": true
			});

			ok(isAutoApproved('echo   hello   world'));
		});

		test('should be case-sensitive by default', () => {
			setAutoApprove({
				"echo": true
			});

			ok(isAutoApproved('echo hello'));
			ok(!isAutoApproved('ECHO hello'));
			ok(!isAutoApproved('Echo hello'));
		});

		// https://github.com/microsoft/vscode/issues/252411
		test('should handle string-based values with special regex characters', () => {
			setAutoApprove({
				"pwsh.exe -File D:\\foo.bar\\a-script.ps1": true
			});

			ok(isAutoApproved('pwsh.exe -File D:\\foo.bar\\a-script.ps1'));
			ok(isAutoApproved('pwsh.exe -File D:\\foo.bar\\a-script.ps1 -AnotherArg'));
		});

		test('should ignore the empty string key', () => {
			setAutoApprove({
				"": true
			});

			ok(!isAutoApproved('echo hello'));
		});

		test('should handle empty regex patterns that could cause endless loops', () => {
			setAutoApprove({
				"//": true,
				"/(?:)/": true,
				"/*/": true,            // Invalid regex pattern
				"/.**/": true           // Invalid regex pattern
			});

			// These patterns should not cause endless loops and should not match any commands
			// Invalid patterns should be handled gracefully and not match anything
			ok(!isAutoApproved('echo hello'));
			ok(!isAutoApproved('ls'));
			ok(!isAutoApproved(''));
		});

		test('should handle regex patterns that would cause endless loops', () => {
			setAutoApprove({
				"/a*/": true,
				"/b?/": true,
				"/(x|)*/": true,
				"/(?:)*/": true
			});

			// Commands should still work normally, endless loop patterns should be safely handled
			ok(!isAutoApproved('echo hello'));
			ok(!isAutoApproved('ls'));
			ok(!isAutoApproved('a'));
			ok(!isAutoApproved('b'));
		});

		test('should handle mixed valid and problematic regex patterns', () => {
			setAutoApprove({
				"/^echo/": true,        // Valid pattern
				"//": true,             // Empty pattern
				"/^ls/": true,          // Valid pattern
				"/a*/": true,           // Potential endless loop
				"pwd": true             // Valid string pattern
			});

			ok(isAutoApproved('echo hello'));
			ok(isAutoApproved('ls -la'));
			ok(isAutoApproved('pwd'));
			ok(!isAutoApproved('rm file'));
		});

		test('should handle invalid regex patterns gracefully', () => {
			setAutoApprove({
				"/*/": true,                    // Invalid regex - nothing to repeat
				"/(?:+/": true,                 // Invalid regex - incomplete quantifier
				"/[/": true,                    // Invalid regex - unclosed character class
				"/^echo/": true,                // Valid pattern
				"ls": true                      // Valid string pattern
			});

			// Valid patterns should still work
			ok(isAutoApproved('echo hello'));
			ok(isAutoApproved('ls -la'));
			// Invalid patterns should not match anything and not cause crashes
			ok(!isAutoApproved('random command'));
		});
	});

	suite('PowerShell-specific commands', () => {
		setup(() => {
			shell = 'pwsh';
		});

		test('should handle Windows PowerShell commands', () => {
			setAutoApprove({
				"Get-ChildItem": true,
				"Get-Content": true,
				"Get-Location": true,
				"Remove-Item": false,
				"del": false
			});

			ok(isAutoApproved('Get-ChildItem'));
			ok(isAutoApproved('Get-Content file.txt'));
			ok(isAutoApproved('Get-Location'));
			ok(!isAutoApproved('Remove-Item file.txt'));
		});

		test('should handle ( prefixes', () => {
			setAutoApprove({
				"Get-Content": true
			});

			ok(isAutoApproved('Get-Content file.txt'));
			ok(isAutoApproved('(Get-Content file.txt'));
			ok(!isAutoApproved('[Get-Content'));
			ok(!isAutoApproved('foo'));
		});

		test('should be case-insensitive for PowerShell commands', () => {
			setAutoApprove({
				"Get-ChildItem": true,
				"Get-Content": true,
				"Remove-Item": false
			});

			ok(isAutoApproved('Get-ChildItem'));
			ok(isAutoApproved('get-childitem'));
			ok(isAutoApproved('GET-CHILDITEM'));
			ok(isAutoApproved('Get-childitem'));
			ok(isAutoApproved('get-ChildItem'));

			ok(isAutoApproved('Get-Content file.txt'));
			ok(isAutoApproved('get-content file.txt'));
			ok(isAutoApproved('GET-CONTENT file.txt'));
			ok(isAutoApproved('Get-content file.txt'));

			ok(!isAutoApproved('Remove-Item file.txt'));
			ok(!isAutoApproved('remove-item file.txt'));
			ok(!isAutoApproved('REMOVE-ITEM file.txt'));
			ok(!isAutoApproved('Remove-item file.txt'));
		});

		test('should be case-insensitive for PowerShell aliases', () => {
			setAutoApprove({
				"ls": true,
				"dir": true,
				"rm": false,
				"del": false
			});

			// Test case-insensitive matching for aliases
			ok(isAutoApproved('ls'));
			ok(isAutoApproved('LS'));
			ok(isAutoApproved('Ls'));

			ok(isAutoApproved('dir'));
			ok(isAutoApproved('DIR'));
			ok(isAutoApproved('Dir'));

			ok(!isAutoApproved('rm file.txt'));
			ok(!isAutoApproved('RM file.txt'));
			ok(!isAutoApproved('Rm file.txt'));

			ok(!isAutoApproved('del file.txt'));
			ok(!isAutoApproved('DEL file.txt'));
			ok(!isAutoApproved('Del file.txt'));
		});

		test('should be case-insensitive with regex patterns', () => {
			setAutoApprove({
				"/^Get-/": true,
				"/Remove-Item|rm/": false
			});

			ok(isAutoApproved('Get-ChildItem'));
			ok(isAutoApproved('get-childitem'));
			ok(isAutoApproved('GET-PROCESS'));
			ok(isAutoApproved('Get-Location'));

			ok(!isAutoApproved('Remove-Item file.txt'));
			ok(!isAutoApproved('remove-item file.txt'));
			ok(!isAutoApproved('rm file.txt'));
			ok(!isAutoApproved('RM file.txt'));
		});

		test('should handle case-insensitive PowerShell commands on different OS', () => {
			setAutoApprove({
				"Get-Process": true,
				"Stop-Process": false
			});

			for (const currnetOS of [OperatingSystem.Windows, OperatingSystem.Linux, OperatingSystem.Macintosh]) {
				os = currnetOS;
				ok(isAutoApproved('Get-Process'), `os=${os}`);
				ok(isAutoApproved('get-process'), `os=${os}`);
				ok(isAutoApproved('GET-PROCESS'), `os=${os}`);
				ok(!isAutoApproved('Stop-Process'), `os=${os}`);
				ok(!isAutoApproved('stop-process'), `os=${os}`);
			}
		});
	});

	suite('isCommandLineAutoApproved - matchCommandLine functionality', () => {
		test('should auto-approve command line patterns with matchCommandLine: true', () => {
			setAutoApproveWithCommandLine({
				"echo": { approve: true, matchCommandLine: true }
			});

			ok(isCommandLineAutoApproved('echo hello'));
			ok(isCommandLineAutoApproved('echo test && ls'));
		});

		test('should not auto-approve regular patterns with isCommandLineAutoApproved', () => {
			setAutoApprove({
				"echo": true
			});

			// Regular patterns should not be matched by isCommandLineAutoApproved
			ok(!isCommandLineAutoApproved('echo hello'));
		});

		test('should handle regex patterns with matchCommandLine: true', () => {
			setAutoApproveWithCommandLine({
				"/echo.*world/": { approve: true, matchCommandLine: true }
			});

			ok(isCommandLineAutoApproved('echo hello world'));
			ok(!isCommandLineAutoApproved('echo hello'));
		});

		test('should handle case-insensitive regex with matchCommandLine: true', () => {
			setAutoApproveWithCommandLine({
				"/echo/i": { approve: true, matchCommandLine: true }
			});

			ok(isCommandLineAutoApproved('echo hello'));
			ok(isCommandLineAutoApproved('ECHO hello'));
			ok(isCommandLineAutoApproved('Echo hello'));
		});

		test('should handle complex command line patterns', () => {
			setAutoApproveWithCommandLine({
				"/^npm run build/": { approve: true, matchCommandLine: true },
				"/\.ps1/i": { approve: true, matchCommandLine: true }
			});

			ok(isCommandLineAutoApproved('npm run build --production'));
			ok(isCommandLineAutoApproved('powershell -File script.ps1'));
			ok(isCommandLineAutoApproved('pwsh -File SCRIPT.PS1'));
			ok(!isCommandLineAutoApproved('npm install'));
		});

		test('should return false for empty command line', () => {
			setAutoApproveWithCommandLine({
				"echo": { approve: true, matchCommandLine: true }
			});

			ok(!isCommandLineAutoApproved(''));
			ok(!isCommandLineAutoApproved('   '));
		});

		test('should handle mixed configuration with matchCommandLine entries', () => {
			setAutoApproveWithCommandLine({
				"echo": true,  // Regular pattern
				"ls": { approve: true, matchCommandLine: true },  // Command line pattern
				"rm": { approve: true, matchCommandLine: false }  // Explicit regular pattern
			});

			// Only the matchCommandLine: true entry should work with isCommandLineAutoApproved
			ok(isCommandLineAutoApproved('ls -la'));
			ok(!isCommandLineAutoApproved('echo hello'));
			ok(!isCommandLineAutoApproved('rm file.txt'));
		});

		test('should handle deny patterns with matchCommandLine: true', () => {
			setAutoApproveWithCommandLine({
				"echo": { approve: true, matchCommandLine: true },
				"/dangerous/": { approve: false, matchCommandLine: true }
			});

			ok(isCommandLineAutoApproved('echo hello'));
			ok(!isCommandLineAutoApproved('echo dangerous command'));
			ok(!isCommandLineAutoApproved('dangerous operation'));
		});

		test('should prioritize deny list over allow list for command line patterns', () => {
			setAutoApproveWithCommandLine({
				"/echo/": { approve: true, matchCommandLine: true },
				"/echo.*dangerous/": { approve: false, matchCommandLine: true }
			});

			ok(isCommandLineAutoApproved('echo hello'));
			ok(!isCommandLineAutoApproved('echo dangerous command'));
		});

		test('should handle complex deny patterns with matchCommandLine', () => {
			setAutoApproveWithCommandLine({
				"npm": { approve: true, matchCommandLine: true },
				"/npm.*--force/": { approve: false, matchCommandLine: true },
				"/\.ps1.*-ExecutionPolicy/i": { approve: false, matchCommandLine: true }
			});

			ok(isCommandLineAutoApproved('npm install'));
			ok(isCommandLineAutoApproved('npm run build'));
			ok(!isCommandLineAutoApproved('npm install --force'));
			ok(!isCommandLineAutoApproved('powershell -File script.ps1 -ExecutionPolicy Bypass'));
		});

		test('should handle empty regex patterns with matchCommandLine that could cause endless loops', () => {
			setAutoApproveWithCommandLine({
				"//": { approve: true, matchCommandLine: true },
				"/(?:)/": { approve: true, matchCommandLine: true },
				"/*/": { approve: true, matchCommandLine: true },            // Invalid regex pattern
				"/.**/": { approve: true, matchCommandLine: true }           // Invalid regex pattern
			});

			// These patterns should not cause endless loops and should not match any commands
			// Invalid patterns should be handled gracefully and not match anything
			ok(!isCommandLineAutoApproved('echo hello'));
			ok(!isCommandLineAutoApproved('ls'));
			ok(!isCommandLineAutoApproved(''));
		});

		test('should handle regex patterns with matchCommandLine that would cause endless loops', () => {
			setAutoApproveWithCommandLine({
				"/a*/": { approve: true, matchCommandLine: true },
				"/b?/": { approve: true, matchCommandLine: true },
				"/(x|)*/": { approve: true, matchCommandLine: true },
				"/(?:)*/": { approve: true, matchCommandLine: true }
			});

			// Commands should still work normally, endless loop patterns should be safely handled
			ok(!isCommandLineAutoApproved('echo hello'));
			ok(!isCommandLineAutoApproved('ls'));
			ok(!isCommandLineAutoApproved('a'));
			ok(!isCommandLineAutoApproved('b'));
		});

		test('should handle mixed valid and problematic regex patterns with matchCommandLine', () => {
			setAutoApproveWithCommandLine({
				"/^echo/": { approve: true, matchCommandLine: true },        // Valid pattern
				"//": { approve: true, matchCommandLine: true },             // Empty pattern
				"/^ls/": { approve: true, matchCommandLine: true },          // Valid pattern
				"/a*/": { approve: true, matchCommandLine: true },           // Potential endless loop
				"pwd": { approve: true, matchCommandLine: true }             // Valid string pattern
			});

			ok(isCommandLineAutoApproved('echo hello'));
			ok(isCommandLineAutoApproved('ls -la'));
			ok(isCommandLineAutoApproved('pwd'));
			ok(!isCommandLineAutoApproved('rm file'));
		});

		test('should handle invalid regex patterns with matchCommandLine gracefully', () => {
			setAutoApproveWithCommandLine({
				"/*/": { approve: true, matchCommandLine: true },                    // Invalid regex - nothing to repeat
				"/(?:+/": { approve: true, matchCommandLine: true },                 // Invalid regex - incomplete quantifier
				"/[/": { approve: true, matchCommandLine: true },                    // Invalid regex - unclosed character class
				"/^echo/": { approve: true, matchCommandLine: true },                // Valid pattern
				"ls": { approve: true, matchCommandLine: true }                      // Valid string pattern
			});

			// Valid patterns should still work
			ok(isCommandLineAutoApproved('echo hello'));
			ok(isCommandLineAutoApproved('ls -la'));
			// Invalid patterns should not match anything and not cause crashes
			ok(!isCommandLineAutoApproved('random command'));
		});
	});

	suite('reasons', () => {
		function getCommandReason(command: string): string {
			return commandLineAutoApprover.isCommandAutoApproved(command, shell, os).reason;
		}

		function getCommandLineReason(commandLine: string): string {
			return commandLineAutoApprover.isCommandLineAutoApproved(commandLine).reason;
		}

		suite('command', () => {
			test('approved', () => {
				setAutoApprove({ echo: true });
				strictEqual(getCommandReason('echo hello'), `Command 'echo hello' is approved by allow list rule: echo`);
			});
			test('not approved', () => {
				setAutoApprove({ echo: false });
				strictEqual(getCommandReason('echo hello'), `Command 'echo hello' is denied by deny list rule: echo`);
			});
			test('no match', () => {
				setAutoApprove({});
				strictEqual(getCommandReason('echo hello'), `Command 'echo hello' has no matching auto approve entries`);
			});
		});

		suite('command line', () => {
			test('approved', () => {
				setAutoApproveWithCommandLine({ echo: { approve: true, matchCommandLine: true } });
				strictEqual(getCommandLineReason('echo hello'), `Command line 'echo hello' is approved by allow list rule: echo`);
			});
			test('not approved', () => {
				setAutoApproveWithCommandLine({ echo: { approve: false, matchCommandLine: true } });
				strictEqual(getCommandLineReason('echo hello'), `Command line 'echo hello' is denied by deny list rule: echo`);
			});
			test('no match', () => {
				setAutoApproveWithCommandLine({});
				strictEqual(getCommandLineReason('echo hello'), `Command line 'echo hello' has no matching auto approve entries`);
			});
		});
	});

<<<<<<< HEAD
	suite('default configuration', () => {
		test('should auto-approve safe readonly commands by default', () => {
			// Set configuration to include the expected defaults 
			// (In real VS Code, these would come from the configuration schema defaults)
			setAutoApprove({
				// Safe and common readonly commands (automatically approved)
				echo: true,
				ls: true,
				pwd: true,
				cat: true,
				head: true,
				tail: true,
				grep: true,
				find: true,
				which: true,
				whoami: true,
				date: true,
				hostname: true,
				ps: true,
				wc: true,
				sort: true,
				uniq: true,
				// PowerShell equivalents
				'/^Get-ChildItem\\b/i': true,
				'/^Get-Content\\b/i': true,
				'/^Get-Location\\b/i': true,
				'/^Get-Date\\b/i': true,
				'/^Get-Host\\b/i': true,
				'/^Get-Process\\b/i': true,
				'/^Get-Service\\b/i': true,
				// Dangerous commands (require explicit approval)
				rm: false,
				rmdir: false,
				del: false,
				kill: false,
				curl: false,
				wget: false,
				eval: false,
				chmod: false,
				chown: false,
				'/^Remove-Item\\b/i': false,
			});

			// Unix/Linux safe commands should be auto-approved by default
			ok(isAutoApproved('echo hello'));
			ok(isAutoApproved('ls -la'));
			ok(isAutoApproved('pwd'));
			ok(isAutoApproved('cat file.txt'));
			ok(isAutoApproved('head -10 file.txt'));
			ok(isAutoApproved('tail -f log.txt'));
			ok(isAutoApproved('grep pattern file.txt'));
			ok(isAutoApproved('find . -name "*.txt"'));
			ok(isAutoApproved('which node'));
			ok(isAutoApproved('whoami'));
			ok(isAutoApproved('date'));
			ok(isAutoApproved('hostname'));
			ok(isAutoApproved('ps aux'));
			ok(isAutoApproved('wc -l file.txt'));
			ok(isAutoApproved('sort file.txt'));
			ok(isAutoApproved('uniq file.txt'));

			// Dangerous commands should be denied by default
			ok(!isAutoApproved('rm file.txt'));
			ok(!isAutoApproved('rmdir directory'));
			ok(!isAutoApproved('del file.txt'));
			ok(!isAutoApproved('kill 1234'));
			ok(!isAutoApproved('curl -X POST http://example.com'));
			ok(!isAutoApproved('wget http://example.com/script.sh'));
			ok(!isAutoApproved('eval "dangerous code"'));
			ok(!isAutoApproved('chmod 777 file.txt'));
			ok(!isAutoApproved('chown user file.txt'));
		});

		test('should auto-approve PowerShell safe commands by default', () => {
			// Set configuration to include the expected defaults
			setAutoApprove({
				// PowerShell equivalents
				'/^Get-ChildItem\\b/i': true,
				'/^Get-Content\\b/i': true,
				'/^Get-Location\\b/i': true,
				'/^Get-Date\\b/i': true,
				'/^Get-Host\\b/i': true,
				'/^Get-Process\\b/i': true,
				'/^Get-Service\\b/i': true,
				// PowerShell dangerous commands
				'/^Remove-Item\\b/i': false,
			});

			// PowerShell safe commands should be auto-approved by default
			ok(isAutoApproved('Get-ChildItem'));
			ok(isAutoApproved('Get-ChildItem C:\\'));
			ok(isAutoApproved('get-childitem')); // case insensitive
			ok(isAutoApproved('Get-Content file.txt'));
			ok(isAutoApproved('GET-CONTENT file.txt')); // case insensitive
			ok(isAutoApproved('Get-Location'));
			ok(isAutoApproved('Get-Date'));
			ok(isAutoApproved('Get-Host'));
			ok(isAutoApproved('Get-Process'));
			ok(isAutoApproved('Get-Service'));

			// PowerShell dangerous commands should be denied by default
			ok(!isAutoApproved('Remove-Item file.txt'));
			ok(!isAutoApproved('REMOVE-ITEM file.txt')); // case insensitive
		});

		test('should allow overriding defaults with explicit configuration', () => {
			// Override defaults with explicit configuration
			setAutoApprove({
				echo: false, // Deny a usually safe command
				rm: true     // Allow a usually dangerous command
			});

			// Overridden commands should follow explicit config
			ok(!isAutoApproved('echo hello')); // Now denied
			ok(isAutoApproved('rm file.txt'));  // Now allowed

			// Commands not in config should not be approved (since TestConfigurationService doesn't use schema defaults)
			ok(!isAutoApproved('ls -la'));
			ok(!isAutoApproved('pwd'));
			ok(!isAutoApproved('kill 1234'));
=======
	suite('environment variable handling', () => {
		test('should handle environment variable assignments before commands in bash/sh', () => {
			shell = 'bash';
			os = OperatingSystem.Linux;

			setAutoApprove({
				"env": true,
				"echo": true
			});

			ok(isAutoApproved('FOO=bar env'), 'Basic environment variable assignment');
			ok(isAutoApproved('FOO=bar echo test'), 'Basic environment variable assignment');

			ok(isAutoApproved('FOO=bar BAZ=qux env'), 'Multiple environment variables');
			ok(isAutoApproved('PATH=/usr/bin HOME=/home/user echo hello'), 'Multiple environment variables');

			ok(isAutoApproved('MESSAGE="hello world" echo test'), 'Environment variables with quoted values');
			ok(isAutoApproved("GREETING='hello there' echo test"), 'Environment variables with quoted values');
		});

		test('should not match denied commands even with environment variables', () => {
			shell = 'bash';
			os = OperatingSystem.Linux;

			setAutoApprove({
				"env": true,
				"rm": false
			});

			ok(isAutoApproved('FOO=bar env'), 'Should approve env command with environment variable');
			ok(!isAutoApproved('FOO=bar rm file.txt'), 'Should deny rm command even with environment variable');
		});

		test('should handle environment variables with different shell types', () => {
			setAutoApprove({
				"echo": true
			});

			shell = 'bash';
			os = OperatingSystem.Linux;
			ok(isAutoApproved('FOO=bar echo test'));

			shell = 'powershell';
			os = OperatingSystem.Windows;
			ok(!isAutoApproved('FOO=bar echo test'), 'This should not match since FOO=bar is not recognized as env var syntax in PowerShell');
		});

		test('should fallback to original command if no environment variables detected', () => {
			shell = 'bash';
			os = OperatingSystem.Linux;

			setAutoApprove({
				"echo": true
			});

			ok(isAutoApproved('echo hello'));
			ok(isAutoApproved('echo test'));
			ok(isAutoApproved('echo FOO=bar'), '// Commands that look like they might have env vars but don\'t match the pattern');
		});

		test('should handle edge cases in environment variable parsing', () => {
			shell = 'bash';
			os = OperatingSystem.Linux;

			setAutoApprove({
				"echo": true
			});

			ok(isAutoApproved('FOO= echo test'), 'Empty value');
			ok(isAutoApproved('MY_VAR=test echo hello'), 'Underscore in variable name');
			ok(isAutoApproved('VAR1=test echo hello'), 'Number in variable name (but not at start)');
			ok(!isAutoApproved('1VAR=test echo hello'), 'Should not match if variable name starts with number (invalid)');
		});

		test('should handle unknown shell types by defaulting to bourne shell syntax', () => {
			shell = 'unknown-shell';
			os = OperatingSystem.Linux;

			setAutoApprove({
				"echo": true
			});

			ok(isAutoApproved('FOO=bar echo test'), 'Unknown shells should default to bourne shell behavior');
>>>>>>> 633f2aa0
		});
	});
});<|MERGE_RESOLUTION|>--- conflicted
+++ resolved
@@ -701,128 +701,6 @@
 		});
 	});
 
-<<<<<<< HEAD
-	suite('default configuration', () => {
-		test('should auto-approve safe readonly commands by default', () => {
-			// Set configuration to include the expected defaults 
-			// (In real VS Code, these would come from the configuration schema defaults)
-			setAutoApprove({
-				// Safe and common readonly commands (automatically approved)
-				echo: true,
-				ls: true,
-				pwd: true,
-				cat: true,
-				head: true,
-				tail: true,
-				grep: true,
-				find: true,
-				which: true,
-				whoami: true,
-				date: true,
-				hostname: true,
-				ps: true,
-				wc: true,
-				sort: true,
-				uniq: true,
-				// PowerShell equivalents
-				'/^Get-ChildItem\\b/i': true,
-				'/^Get-Content\\b/i': true,
-				'/^Get-Location\\b/i': true,
-				'/^Get-Date\\b/i': true,
-				'/^Get-Host\\b/i': true,
-				'/^Get-Process\\b/i': true,
-				'/^Get-Service\\b/i': true,
-				// Dangerous commands (require explicit approval)
-				rm: false,
-				rmdir: false,
-				del: false,
-				kill: false,
-				curl: false,
-				wget: false,
-				eval: false,
-				chmod: false,
-				chown: false,
-				'/^Remove-Item\\b/i': false,
-			});
-
-			// Unix/Linux safe commands should be auto-approved by default
-			ok(isAutoApproved('echo hello'));
-			ok(isAutoApproved('ls -la'));
-			ok(isAutoApproved('pwd'));
-			ok(isAutoApproved('cat file.txt'));
-			ok(isAutoApproved('head -10 file.txt'));
-			ok(isAutoApproved('tail -f log.txt'));
-			ok(isAutoApproved('grep pattern file.txt'));
-			ok(isAutoApproved('find . -name "*.txt"'));
-			ok(isAutoApproved('which node'));
-			ok(isAutoApproved('whoami'));
-			ok(isAutoApproved('date'));
-			ok(isAutoApproved('hostname'));
-			ok(isAutoApproved('ps aux'));
-			ok(isAutoApproved('wc -l file.txt'));
-			ok(isAutoApproved('sort file.txt'));
-			ok(isAutoApproved('uniq file.txt'));
-
-			// Dangerous commands should be denied by default
-			ok(!isAutoApproved('rm file.txt'));
-			ok(!isAutoApproved('rmdir directory'));
-			ok(!isAutoApproved('del file.txt'));
-			ok(!isAutoApproved('kill 1234'));
-			ok(!isAutoApproved('curl -X POST http://example.com'));
-			ok(!isAutoApproved('wget http://example.com/script.sh'));
-			ok(!isAutoApproved('eval "dangerous code"'));
-			ok(!isAutoApproved('chmod 777 file.txt'));
-			ok(!isAutoApproved('chown user file.txt'));
-		});
-
-		test('should auto-approve PowerShell safe commands by default', () => {
-			// Set configuration to include the expected defaults
-			setAutoApprove({
-				// PowerShell equivalents
-				'/^Get-ChildItem\\b/i': true,
-				'/^Get-Content\\b/i': true,
-				'/^Get-Location\\b/i': true,
-				'/^Get-Date\\b/i': true,
-				'/^Get-Host\\b/i': true,
-				'/^Get-Process\\b/i': true,
-				'/^Get-Service\\b/i': true,
-				// PowerShell dangerous commands
-				'/^Remove-Item\\b/i': false,
-			});
-
-			// PowerShell safe commands should be auto-approved by default
-			ok(isAutoApproved('Get-ChildItem'));
-			ok(isAutoApproved('Get-ChildItem C:\\'));
-			ok(isAutoApproved('get-childitem')); // case insensitive
-			ok(isAutoApproved('Get-Content file.txt'));
-			ok(isAutoApproved('GET-CONTENT file.txt')); // case insensitive
-			ok(isAutoApproved('Get-Location'));
-			ok(isAutoApproved('Get-Date'));
-			ok(isAutoApproved('Get-Host'));
-			ok(isAutoApproved('Get-Process'));
-			ok(isAutoApproved('Get-Service'));
-
-			// PowerShell dangerous commands should be denied by default
-			ok(!isAutoApproved('Remove-Item file.txt'));
-			ok(!isAutoApproved('REMOVE-ITEM file.txt')); // case insensitive
-		});
-
-		test('should allow overriding defaults with explicit configuration', () => {
-			// Override defaults with explicit configuration
-			setAutoApprove({
-				echo: false, // Deny a usually safe command
-				rm: true     // Allow a usually dangerous command
-			});
-
-			// Overridden commands should follow explicit config
-			ok(!isAutoApproved('echo hello')); // Now denied
-			ok(isAutoApproved('rm file.txt'));  // Now allowed
-
-			// Commands not in config should not be approved (since TestConfigurationService doesn't use schema defaults)
-			ok(!isAutoApproved('ls -la'));
-			ok(!isAutoApproved('pwd'));
-			ok(!isAutoApproved('kill 1234'));
-=======
 	suite('environment variable handling', () => {
 		test('should handle environment variable assignments before commands in bash/sh', () => {
 			shell = 'bash';
@@ -906,7 +784,6 @@
 			});
 
 			ok(isAutoApproved('FOO=bar echo test'), 'Unknown shells should default to bourne shell behavior');
->>>>>>> 633f2aa0
 		});
 	});
 });